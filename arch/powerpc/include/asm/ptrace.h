--- conflicted
+++ resolved
@@ -210,13 +210,6 @@
 static inline bool trap_norestart(struct pt_regs *regs)
 {
 	return regs->trap & 0x1;
-<<<<<<< HEAD
-}
-
-static __always_inline void set_trap_norestart(struct pt_regs *regs)
-{
-	regs->trap |= 0x1;
-=======
 }
 
 static __always_inline void set_trap_norestart(struct pt_regs *regs)
@@ -247,7 +240,6 @@
 static inline void regs_set_return_value(struct pt_regs *regs, unsigned long rc)
 {
 	regs->gpr[3] = rc;
->>>>>>> 3b7961a3
 }
 
 #define arch_has_single_step()	(1)
