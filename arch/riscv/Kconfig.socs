--- conflicted
+++ resolved
@@ -11,16 +11,6 @@
 	  This enables support for SiFive SoC platform hardware.
 
 config SOC_VIRT
-<<<<<<< HEAD
-       bool "QEMU Virt Machine"
-       select POWER_RESET_SYSCON
-       select POWER_RESET_SYSCON_POWEROFF
-       select GOLDFISH
-       select RTC_DRV_GOLDFISH
-       select SIFIVE_PLIC
-       help
-         This enables support for QEMU Virt Machine.
-=======
 	bool "QEMU Virt Machine"
 	select POWER_RESET
 	select POWER_RESET_SYSCON
@@ -40,6 +30,5 @@
 	select SIFIVE_PLIC
 	help
 	  This enables support for Kendryte K210 SoC platform hardware.
->>>>>>> 04d5ce62
 
 endmenu