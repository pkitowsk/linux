include include/asm-generic/Kbuild.asm

header-y += registers.h
header-y += termios.h
<<<<<<< HEAD
generic-y += clkdev.h
=======
generic-y += exec.h
>>>>>>> f322220d
<|MERGE_RESOLUTION|>--- conflicted
+++ resolved
@@ -2,8 +2,5 @@
 
 header-y += registers.h
 header-y += termios.h
-<<<<<<< HEAD
 generic-y += clkdev.h
-=======
-generic-y += exec.h
->>>>>>> f322220d
+generic-y += exec.h