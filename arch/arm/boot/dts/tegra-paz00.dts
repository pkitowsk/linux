/dts-v1/;

/include/ "tegra20.dtsi"

/ {
	model = "Toshiba AC100 / Dynabook AZ";
	compatible = "compal,paz00", "nvidia,tegra20";

	memory {
		reg = <0x00000000 0x20000000>;
	};

<<<<<<< HEAD
	pinmux@70000000 {
=======
	pinmux {
>>>>>>> deb88cc3
		pinctrl-names = "default";
		pinctrl-0 = <&state_default>;

		state_default: pinmux {
			ata {
				nvidia,pins = "ata", "atc", "atd", "ate",
					"dap2", "gmb", "gmc", "gmd", "spia",
					"spib", "spic", "spid", "spie";
				nvidia,function = "gmi";
			};
			atb {
				nvidia,pins = "atb", "gma", "gme";
				nvidia,function = "sdio4";
			};
			cdev1 {
				nvidia,pins = "cdev1";
				nvidia,function = "plla_out";
			};
			cdev2 {
				nvidia,pins = "cdev2";
				nvidia,function = "pllp_out4";
			};
			crtp {
				nvidia,pins = "crtp";
				nvidia,function = "crt";
			};
			csus {
				nvidia,pins = "csus";
				nvidia,function = "pllc_out1";
			};
			dap1 {
				nvidia,pins = "dap1";
				nvidia,function = "dap1";
			};
			dap3 {
				nvidia,pins = "dap3";
				nvidia,function = "dap3";
			};
			dap4 {
				nvidia,pins = "dap4";
				nvidia,function = "dap4";
			};
			ddc {
				nvidia,pins = "ddc";
				nvidia,function = "i2c2";
			};
			dta {
				nvidia,pins = "dta", "dtb", "dtc", "dtd", "dte";
				nvidia,function = "rsvd1";
			};
			dtf {
				nvidia,pins = "dtf";
				nvidia,function = "i2c3";
			};
			gpu {
				nvidia,pins = "gpu", "sdb", "sdd";
				nvidia,function = "pwm";
			};
			gpu7 {
				nvidia,pins = "gpu7";
				nvidia,function = "rtck";
			};
			gpv {
				nvidia,pins = "gpv", "slxa", "slxk";
				nvidia,function = "pcie";
			};
			hdint {
				nvidia,pins = "hdint", "pta";
				nvidia,function = "hdmi";
			};
			i2cp {
				nvidia,pins = "i2cp";
				nvidia,function = "i2cp";
			};
			irrx {
				nvidia,pins = "irrx", "irtx";
				nvidia,function = "uarta";
			};
			kbca {
				nvidia,pins = "kbca", "kbcc", "kbce", "kbcf";
				nvidia,function = "kbc";
			};
			kbcb {
				nvidia,pins = "kbcb", "kbcd";
				nvidia,function = "sdio2";
			};
			lcsn {
				nvidia,pins = "lcsn", "ld0", "ld1", "ld2",
					"ld3", "ld4", "ld5", "ld6", "ld7",
					"ld8", "ld9", "ld10", "ld11", "ld12",
					"ld13", "ld14", "ld15", "ld16", "ld17",
					"ldc", "ldi", "lhp0", "lhp1", "lhp2",
					"lhs", "lm0", "lm1", "lpp", "lpw0",
					"lpw1", "lpw2", "lsc0", "lsc1", "lsck",
					"lsda", "lsdi", "lspi", "lvp0", "lvp1",
					"lvs";
				nvidia,function = "displaya";
			};
			owc {
				nvidia,pins = "owc";
				nvidia,function = "owr";
			};
			pmc {
				nvidia,pins = "pmc";
				nvidia,function = "pwr_on";
			};
			rm {
				nvidia,pins = "rm";
				nvidia,function = "i2c1";
			};
			sdc {
				nvidia,pins = "sdc";
				nvidia,function = "twc";
			};
			sdio1 {
				nvidia,pins = "sdio1";
				nvidia,function = "sdio1";
			};
			slxc {
				nvidia,pins = "slxc", "slxd";
				nvidia,function = "spi4";
			};
			spdi {
				nvidia,pins = "spdi", "spdo";
				nvidia,function = "rsvd2";
			};
			spif {
				nvidia,pins = "spif", "uac";
				nvidia,function = "rsvd4";
			};
			spig {
				nvidia,pins = "spig", "spih";
				nvidia,function = "spi2_alt";
			};
			uaa {
				nvidia,pins = "uaa", "uab", "uda";
				nvidia,function = "ulpi";
			};
			uad {
				nvidia,pins = "uad";
				nvidia,function = "spdif";
			};
			uca {
				nvidia,pins = "uca", "ucb";
				nvidia,function = "uartc";
			};
			conf_ata {
				nvidia,pins = "ata", "atb", "atc", "atd", "ate",
					"cdev1", "cdev2", "dap1", "dap2", "dtf",
					"gma", "gmb", "gmc", "gmd", "gme",
					"gpu", "gpu7", "gpv", "i2cp", "pta",
					"rm", "sdio1", "slxk", "spdo", "uac",
					"uda";
				nvidia,pull = <0>;
				nvidia,tristate = <0>;
			};
			conf_ck32 {
				nvidia,pins = "ck32", "ddrc", "pmca", "pmcb",
					"pmcc", "pmcd", "pmce", "xm2c", "xm2d";
				nvidia,pull = <0>;
			};
			conf_crtp {
				nvidia,pins = "crtp", "dap3", "dap4", "dtb",
					"dtc", "dte", "slxa", "slxc", "slxd",
					"spdi";
				nvidia,pull = <0>;
				nvidia,tristate = <1>;
			};
			conf_csus {
				nvidia,pins = "csus", "spia", "spib", "spid",
					"spif";
				nvidia,pull = <1>;
				nvidia,tristate = <1>;
			};
			conf_ddc {
				nvidia,pins = "ddc", "irrx", "irtx", "kbca",
					"kbcb", "kbcc", "kbcd", "kbce", "kbcf",
					"spic", "spig", "uaa", "uab";
				nvidia,pull = <2>;
				nvidia,tristate = <0>;
			};
			conf_dta {
				nvidia,pins = "dta", "dtd", "owc", "sdc", "sdd",
					"spie", "spih", "uad", "uca", "ucb";
				nvidia,pull = <2>;
				nvidia,tristate = <1>;
			};
			conf_hdint {
				nvidia,pins = "hdint", "ld0", "ld1", "ld2",
					"ld3", "ld4", "ld5", "ld6", "ld7",
					"ld8", "ld9", "ld10", "ld11", "ld12",
					"ld13", "ld14", "ld15", "ld16", "ld17",
					"ldc", "ldi", "lhs", "lsc0", "lspi",
					"lvs", "pmc";
				nvidia,tristate = <0>;
			};
			conf_lc {
				nvidia,pins = "lc", "ls";
				nvidia,pull = <2>;
			};
			conf_lcsn {
				nvidia,pins = "lcsn", "lhp0", "lhp1", "lhp2",
					"lm0", "lm1", "lpp", "lpw0", "lpw1",
					"lpw2", "lsc1", "lsck", "lsda", "lsdi",
					"lvp0", "lvp1", "sdb";
				nvidia,tristate = <1>;
			};
			conf_ld17_0 {
				nvidia,pins = "ld17_0", "ld19_18", "ld21_20",
					"ld23_22";
				nvidia,pull = <1>;
			};
		};
	};

<<<<<<< HEAD
=======
	i2s@70002800 {
		status = "okay";
	};

	serial@70006000 {
		status = "okay";
		clock-frequency = <216000000>;
	};

	serial@70006200 {
		status = "okay";
		clock-frequency = <216000000>;
	};

>>>>>>> deb88cc3
	i2c@7000c000 {
		status = "okay";
		clock-frequency = <400000>;

		alc5632: alc5632@1e {
			compatible = "realtek,alc5632";
			reg = <0x1e>;
			gpio-controller;
			#gpio-cells = <2>;
		};
	};

	i2c@7000c400 {
		status = "okay";
		clock-frequency = <400000>;
	};

	nvec {
		compatible = "nvidia,nvec";
		reg = <0x7000c500 0x100>;
		interrupts = <0 92 0x04>;
		#address-cells = <1>;
		#size-cells = <0>;
		clock-frequency = <80000>;
		request-gpios = <&gpio 170 0>; /* gpio PV2 */
		slave-addr = <138>;
	};

	i2c@7000d000 {
		status = "okay";
		clock-frequency = <400000>;

		adt7461@4c {
			compatible = "adi,adt7461";
			reg = <0x4c>;
		};
	};

	usb@c5000000 {
		status = "okay";
	};

	usb@c5004000 {
		status = "okay";
		nvidia,phy-reset-gpio = <&gpio 168 0>; /* gpio PV0 */
	};

	usb@c5008000 {
		status = "okay";
	};

	sdhci@c8000000 {
		status = "okay";
		cd-gpios = <&gpio 173 0>; /* gpio PV5 */
		wp-gpios = <&gpio 57 0>;  /* gpio PH1 */
		power-gpios = <&gpio 169 0>; /* gpio PV1 */
		bus-width = <4>;
	};

	sdhci@c8000600 {
		status = "okay";
		support-8bit;
		bus-width = <8>;
	};

	gpio-keys {
		compatible = "gpio-keys";

		power {
			label = "Power";
			gpios = <&gpio 79 1>; /* gpio PJ7, active low */
			linux,code = <116>; /* KEY_POWER */
			gpio-key,wakeup;
		};
	};

	gpio-leds {
		compatible = "gpio-leds";

		wifi {
			label = "wifi-led";
			gpios = <&gpio 24 0>; /* gpio PD0 */
			linux,default-trigger = "rfkill0";
		};
	};

<<<<<<< HEAD
	usb@c5004000 {
		nvidia,phy-reset-gpio = <&gpio 168 0>; /* gpio PV0 */
=======
	sound {
		compatible = "nvidia,tegra-audio-alc5632-paz00",
			"nvidia,tegra-audio-alc5632";

		nvidia,model = "Compal PAZ00";

		nvidia,audio-routing =
			"Int Spk", "SPKOUT",
			"Int Spk", "SPKOUTN",
			"Headset Mic", "MICBIAS1",
			"MIC1", "Headset Mic",
			"Headset Stereophone", "HPR",
			"Headset Stereophone", "HPL",
			"DMICDAT", "Digital Mic";

		nvidia,audio-codec = <&alc5632>;
		nvidia,i2s-controller = <&tegra_i2s1>;
		nvidia,hp-det-gpios = <&gpio 178 0>; /* gpio PW2 */
>>>>>>> deb88cc3
	};
};<|MERGE_RESOLUTION|>--- conflicted
+++ resolved
@@ -10,11 +10,7 @@
 		reg = <0x00000000 0x20000000>;
 	};
 
-<<<<<<< HEAD
-	pinmux@70000000 {
-=======
 	pinmux {
->>>>>>> deb88cc3
 		pinctrl-names = "default";
 		pinctrl-0 = <&state_default>;
 
@@ -230,8 +226,6 @@
 		};
 	};
 
-<<<<<<< HEAD
-=======
 	i2s@70002800 {
 		status = "okay";
 	};
@@ -246,7 +240,6 @@
 		clock-frequency = <216000000>;
 	};
 
->>>>>>> deb88cc3
 	i2c@7000c000 {
 		status = "okay";
 		clock-frequency = <400000>;
@@ -333,10 +326,6 @@
 		};
 	};
 
-<<<<<<< HEAD
-	usb@c5004000 {
-		nvidia,phy-reset-gpio = <&gpio 168 0>; /* gpio PV0 */
-=======
 	sound {
 		compatible = "nvidia,tegra-audio-alc5632-paz00",
 			"nvidia,tegra-audio-alc5632";
@@ -355,6 +344,5 @@
 		nvidia,audio-codec = <&alc5632>;
 		nvidia,i2s-controller = <&tegra_i2s1>;
 		nvidia,hp-det-gpios = <&gpio 178 0>; /* gpio PW2 */
->>>>>>> deb88cc3
 	};
 };