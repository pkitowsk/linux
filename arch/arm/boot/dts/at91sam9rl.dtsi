--- conflicted
+++ resolved
@@ -50,25 +50,24 @@
 		reg = <0x20000000 0x04000000>;
 	};
 
-<<<<<<< HEAD
+	slow_xtal: slow_xtal {
+		compatible = "fixed-clock";
+		#clock-cells = <0>;
+		clock-frequency = <0>;
+	};
+
+	main_xtal: main_xtal {
+		compatible = "fixed-clock";
+		#clock-cells = <0>;
+		clock-frequency = <0>;
+	};
+
 	clocks {
 		adc_op_clk: adc_op_clk{
 			compatible = "fixed-clock";
 			#clock-cells = <0>;
 			clock-frequency = <1000000>;
 		};
-=======
-	slow_xtal: slow_xtal {
-		compatible = "fixed-clock";
-		#clock-cells = <0>;
-		clock-frequency = <0>;
-	};
-
-	main_xtal: main_xtal {
-		compatible = "fixed-clock";
-		#clock-cells = <0>;
-		clock-frequency = <0>;
->>>>>>> 138e8f1c
 	};
 
 	ahb {
