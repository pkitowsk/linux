--- conflicted
+++ resolved
@@ -23,11 +23,6 @@
 extern void __iomem *__msm_ioremap_caller(phys_addr_t phys_addr, size_t size,
 					  unsigned int mtype, void *caller);
 
-<<<<<<< HEAD
-extern struct smp_operations msm_smp_ops;
-
-=======
->>>>>>> 9233087d
 struct msm_mmc_platform_data;
 
 extern void msm_add_devices(void);
