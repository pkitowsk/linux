--- conflicted
+++ resolved
@@ -565,79 +565,6 @@
 
 #endif
 
-<<<<<<< HEAD
-static void xen_flush_tlb(void)
-{
-	struct mmuext_op *op;
-	struct multicall_space mcs;
-
-	preempt_disable();
-
-	mcs = xen_mc_entry(sizeof(*op));
-
-	op = mcs.args;
-	op->cmd = MMUEXT_TLB_FLUSH_LOCAL;
-	MULTI_mmuext_op(mcs.mc, op, 1, NULL, DOMID_SELF);
-
-	xen_mc_issue(PARAVIRT_LAZY_MMU);
-
-	preempt_enable();
-}
-
-static void xen_flush_tlb_single(unsigned long addr)
-{
-	struct mmuext_op *op;
-	struct multicall_space mcs;
-
-	preempt_disable();
-
-	mcs = xen_mc_entry(sizeof(*op));
-	op = mcs.args;
-	op->cmd = MMUEXT_INVLPG_LOCAL;
-	op->arg1.linear_addr = addr & PAGE_MASK;
-	MULTI_mmuext_op(mcs.mc, op, 1, NULL, DOMID_SELF);
-
-	xen_mc_issue(PARAVIRT_LAZY_MMU);
-
-	preempt_enable();
-}
-
-static void xen_flush_tlb_others(const struct cpumask *cpus,
-				 struct mm_struct *mm, unsigned long va)
-{
-	struct {
-		struct mmuext_op op;
-		DECLARE_BITMAP(mask, NR_CPUS);
-	} *args;
-	struct multicall_space mcs;
-
-	BUG_ON(cpumask_empty(cpus));
-	BUG_ON(!mm);
-
-	mcs = xen_mc_entry(sizeof(*args));
-	args = mcs.args;
-	args->op.arg2.vcpumask = to_cpumask(args->mask);
-
-	/* Remove us, and any offline CPUS. */
-	cpumask_and(to_cpumask(args->mask), cpus, cpu_online_mask);
-	cpumask_clear_cpu(smp_processor_id(), to_cpumask(args->mask));
-	if (unlikely(cpumask_empty(to_cpumask(args->mask))))
-		goto issue;
-
-	if (va == TLB_FLUSH_ALL) {
-		args->op.cmd = MMUEXT_TLB_FLUSH_MULTI;
-	} else {
-		args->op.cmd = MMUEXT_INVLPG_MULTI;
-		args->op.arg1.linear_addr = va;
-	}
-
-	MULTI_mmuext_op(mcs.mc, &args->op, 1, NULL, DOMID_SELF);
-
-issue:
-	xen_mc_issue(PARAVIRT_LAZY_MMU);
-}
-=======
->>>>>>> 7032e869
 
 static void xen_clts(void)
 {
@@ -663,24 +590,6 @@
 	xen_mc_issue(PARAVIRT_LAZY_CPU);
 }
 
-<<<<<<< HEAD
-static void xen_write_cr2(unsigned long cr2)
-{
-	percpu_read(xen_vcpu)->arch.cr2 = cr2;
-}
-
-static unsigned long xen_read_cr2(void)
-{
-	return percpu_read(xen_vcpu)->arch.cr2;
-}
-
-static unsigned long xen_read_cr2_direct(void)
-{
-	return percpu_read(xen_vcpu_info.arch.cr2);
-}
-
-=======
->>>>>>> 7032e869
 static void xen_write_cr4(unsigned long cr4)
 {
 	cr4 &= ~X86_CR4_PGE;
@@ -689,74 +598,6 @@
 	native_write_cr4(cr4);
 }
 
-<<<<<<< HEAD
-static unsigned long xen_read_cr3(void)
-{
-	return percpu_read(xen_cr3);
-}
-
-static void set_current_cr3(void *v)
-{
-	percpu_write(xen_current_cr3, (unsigned long)v);
-}
-
-static void __xen_write_cr3(bool kernel, unsigned long cr3)
-{
-	struct mmuext_op *op;
-	struct multicall_space mcs;
-	unsigned long mfn;
-
-	if (cr3)
-		mfn = pfn_to_mfn(PFN_DOWN(cr3));
-	else
-		mfn = 0;
-
-	WARN_ON(mfn == 0 && kernel);
-
-	mcs = __xen_mc_entry(sizeof(*op));
-
-	op = mcs.args;
-	op->cmd = kernel ? MMUEXT_NEW_BASEPTR : MMUEXT_NEW_USER_BASEPTR;
-	op->arg1.mfn = mfn;
-
-	MULTI_mmuext_op(mcs.mc, op, 1, NULL, DOMID_SELF);
-
-	if (kernel) {
-		percpu_write(xen_cr3, cr3);
-
-		/* Update xen_current_cr3 once the batch has actually
-		   been submitted. */
-		xen_mc_callback(set_current_cr3, (void *)cr3);
-	}
-}
-
-static void xen_write_cr3(unsigned long cr3)
-{
-	BUG_ON(preemptible());
-
-	xen_mc_batch();  /* disables interrupts */
-
-	/* Update while interrupts are disabled, so its atomic with
-	   respect to ipis */
-	percpu_write(xen_cr3, cr3);
-
-	__xen_write_cr3(true, cr3);
-
-#ifdef CONFIG_X86_64
-	{
-		pgd_t *user_pgd = xen_get_user_pgd(__va(cr3));
-		if (user_pgd)
-			__xen_write_cr3(false, __pa(user_pgd));
-		else
-			__xen_write_cr3(false, 0);
-	}
-#endif
-
-	xen_mc_issue(PARAVIRT_LAZY_CPU);  /* interrupts restored */
-}
-
-=======
->>>>>>> 7032e869
 static int xen_write_msr_safe(unsigned int msr, unsigned low, unsigned high)
 {
 	int ret;
@@ -1068,16 +909,11 @@
 	machine_ops = xen_machine_ops;
 
 #ifdef CONFIG_X86_64
-<<<<<<< HEAD
-	/* Disable until direct per-cpu data access. */
-	have_vcpu_info_placement = 0;
-=======
 	/*
 	 * Setup percpu state.  We only need to do this for 64-bit
 	 * because 32-bit already has %fs set properly.
 	 */
 	load_percpu_segment(0);
->>>>>>> 7032e869
 #endif
 	/*
 	 * The only reliable way to retain the initial address of the
