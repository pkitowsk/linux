/*
 * Copyright (C) Sistina Software, Inc.  1997-2003 All rights reserved.
 * Copyright (C) 2004-2008 Red Hat, Inc.  All rights reserved.
 *
 * This copyrighted material is made available to anyone wishing to use,
 * modify, copy, or redistribute it subject to the terms and conditions
 * of the GNU General Public License version 2.
 */

#define pr_fmt(fmt) KBUILD_MODNAME ": " fmt

#include <linux/slab.h>
#include <linux/spinlock.h>
#include <linux/completion.h>
#include <linux/buffer_head.h>
#include <linux/fs.h>
#include <linux/gfs2_ondisk.h>
#include <linux/prefetch.h>
#include <linux/blkdev.h>
#include <linux/rbtree.h>
#include <linux/random.h>

#include "gfs2.h"
#include "incore.h"
#include "glock.h"
#include "glops.h"
#include "lops.h"
#include "meta_io.h"
#include "quota.h"
#include "rgrp.h"
#include "super.h"
#include "trans.h"
#include "util.h"
#include "log.h"
#include "inode.h"
#include "trace_gfs2.h"

#define BFITNOENT ((u32)~0)
#define NO_BLOCK ((u64)~0)

#if BITS_PER_LONG == 32
#define LBITMASK   (0x55555555UL)
#define LBITSKIP55 (0x55555555UL)
#define LBITSKIP00 (0x00000000UL)
#else
#define LBITMASK   (0x5555555555555555UL)
#define LBITSKIP55 (0x5555555555555555UL)
#define LBITSKIP00 (0x0000000000000000UL)
#endif

/*
 * These routines are used by the resource group routines (rgrp.c)
 * to keep track of block allocation.  Each block is represented by two
 * bits.  So, each byte represents GFS2_NBBY (i.e. 4) blocks.
 *
 * 0 = Free
 * 1 = Used (not metadata)
 * 2 = Unlinked (still in use) inode
 * 3 = Used (metadata)
 */

struct gfs2_extent {
	struct gfs2_rbm rbm;
	u32 len;
};

static const char valid_change[16] = {
	        /* current */
	/* n */ 0, 1, 1, 1,
	/* e */ 1, 0, 0, 0,
	/* w */ 0, 0, 0, 1,
	        1, 0, 0, 0
};

static int gfs2_rbm_find(struct gfs2_rbm *rbm, u8 state, u32 *minext,
			 const struct gfs2_inode *ip, bool nowrap);


/**
 * gfs2_setbit - Set a bit in the bitmaps
 * @rbm: The position of the bit to set
 * @do_clone: Also set the clone bitmap, if it exists
 * @new_state: the new state of the block
 *
 */

static inline void gfs2_setbit(const struct gfs2_rbm *rbm, bool do_clone,
			       unsigned char new_state)
{
	unsigned char *byte1, *byte2, *end, cur_state;
	struct gfs2_bitmap *bi = rbm_bi(rbm);
	unsigned int buflen = bi->bi_len;
	const unsigned int bit = (rbm->offset % GFS2_NBBY) * GFS2_BIT_SIZE;

	byte1 = bi->bi_bh->b_data + bi->bi_offset + (rbm->offset / GFS2_NBBY);
	end = bi->bi_bh->b_data + bi->bi_offset + buflen;

	BUG_ON(byte1 >= end);

	cur_state = (*byte1 >> bit) & GFS2_BIT_MASK;

	if (unlikely(!valid_change[new_state * 4 + cur_state])) {
		pr_warn("buf_blk = 0x%x old_state=%d, new_state=%d\n",
			rbm->offset, cur_state, new_state);
		pr_warn("rgrp=0x%llx bi_start=0x%x\n",
			(unsigned long long)rbm->rgd->rd_addr, bi->bi_start);
		pr_warn("bi_offset=0x%x bi_len=0x%x\n",
			bi->bi_offset, bi->bi_len);
		dump_stack();
		gfs2_consist_rgrpd(rbm->rgd);
		return;
	}
	*byte1 ^= (cur_state ^ new_state) << bit;

	if (do_clone && bi->bi_clone) {
		byte2 = bi->bi_clone + bi->bi_offset + (rbm->offset / GFS2_NBBY);
		cur_state = (*byte2 >> bit) & GFS2_BIT_MASK;
		*byte2 ^= (cur_state ^ new_state) << bit;
	}
}

/**
 * gfs2_testbit - test a bit in the bitmaps
 * @rbm: The bit to test
 *
 * Returns: The two bit block state of the requested bit
 */

static inline u8 gfs2_testbit(const struct gfs2_rbm *rbm)
{
	struct gfs2_bitmap *bi = rbm_bi(rbm);
	const u8 *buffer = bi->bi_bh->b_data + bi->bi_offset;
	const u8 *byte;
	unsigned int bit;

	byte = buffer + (rbm->offset / GFS2_NBBY);
	bit = (rbm->offset % GFS2_NBBY) * GFS2_BIT_SIZE;

	return (*byte >> bit) & GFS2_BIT_MASK;
}

/**
 * gfs2_bit_search
 * @ptr: Pointer to bitmap data
 * @mask: Mask to use (normally 0x55555.... but adjusted for search start)
 * @state: The state we are searching for
 *
 * We xor the bitmap data with a patter which is the bitwise opposite
 * of what we are looking for, this gives rise to a pattern of ones
 * wherever there is a match. Since we have two bits per entry, we
 * take this pattern, shift it down by one place and then and it with
 * the original. All the even bit positions (0,2,4, etc) then represent
 * successful matches, so we mask with 0x55555..... to remove the unwanted
 * odd bit positions.
 *
 * This allows searching of a whole u64 at once (32 blocks) with a
 * single test (on 64 bit arches).
 */

static inline u64 gfs2_bit_search(const __le64 *ptr, u64 mask, u8 state)
{
	u64 tmp;
	static const u64 search[] = {
		[0] = 0xffffffffffffffffULL,
		[1] = 0xaaaaaaaaaaaaaaaaULL,
		[2] = 0x5555555555555555ULL,
		[3] = 0x0000000000000000ULL,
	};
	tmp = le64_to_cpu(*ptr) ^ search[state];
	tmp &= (tmp >> 1);
	tmp &= mask;
	return tmp;
}

/**
 * rs_cmp - multi-block reservation range compare
 * @blk: absolute file system block number of the new reservation
 * @len: number of blocks in the new reservation
 * @rs: existing reservation to compare against
 *
 * returns: 1 if the block range is beyond the reach of the reservation
 *         -1 if the block range is before the start of the reservation
 *          0 if the block range overlaps with the reservation
 */
static inline int rs_cmp(u64 blk, u32 len, struct gfs2_blkreserv *rs)
{
	u64 startblk = gfs2_rbm_to_block(&rs->rs_rbm);

	if (blk >= startblk + rs->rs_free)
		return 1;
	if (blk + len - 1 < startblk)
		return -1;
	return 0;
}

/**
 * gfs2_bitfit - Search an rgrp's bitmap buffer to find a bit-pair representing
 *       a block in a given allocation state.
 * @buf: the buffer that holds the bitmaps
 * @len: the length (in bytes) of the buffer
 * @goal: start search at this block's bit-pair (within @buffer)
 * @state: GFS2_BLKST_XXX the state of the block we're looking for.
 *
 * Scope of @goal and returned block number is only within this bitmap buffer,
 * not entire rgrp or filesystem.  @buffer will be offset from the actual
 * beginning of a bitmap block buffer, skipping any header structures, but
 * headers are always a multiple of 64 bits long so that the buffer is
 * always aligned to a 64 bit boundary.
 *
 * The size of the buffer is in bytes, but is it assumed that it is
 * always ok to read a complete multiple of 64 bits at the end
 * of the block in case the end is no aligned to a natural boundary.
 *
 * Return: the block number (bitmap buffer scope) that was found
 */

static u32 gfs2_bitfit(const u8 *buf, const unsigned int len,
		       u32 goal, u8 state)
{
	u32 spoint = (goal << 1) & ((8*sizeof(u64)) - 1);
	const __le64 *ptr = ((__le64 *)buf) + (goal >> 5);
	const __le64 *end = (__le64 *)(buf + ALIGN(len, sizeof(u64)));
	u64 tmp;
	u64 mask = 0x5555555555555555ULL;
	u32 bit;

	/* Mask off bits we don't care about at the start of the search */
	mask <<= spoint;
	tmp = gfs2_bit_search(ptr, mask, state);
	ptr++;
	while(tmp == 0 && ptr < end) {
		tmp = gfs2_bit_search(ptr, 0x5555555555555555ULL, state);
		ptr++;
	}
	/* Mask off any bits which are more than len bytes from the start */
	if (ptr == end && (len & (sizeof(u64) - 1)))
		tmp &= (((u64)~0) >> (64 - 8*(len & (sizeof(u64) - 1))));
	/* Didn't find anything, so return */
	if (tmp == 0)
		return BFITNOENT;
	ptr--;
	bit = __ffs64(tmp);
	bit /= 2;	/* two bits per entry in the bitmap */
	return (((const unsigned char *)ptr - buf) * GFS2_NBBY) + bit;
}

/**
 * gfs2_rbm_from_block - Set the rbm based upon rgd and block number
 * @rbm: The rbm with rgd already set correctly
 * @block: The block number (filesystem relative)
 *
 * This sets the bi and offset members of an rbm based on a
 * resource group and a filesystem relative block number. The
 * resource group must be set in the rbm on entry, the bi and
 * offset members will be set by this function.
 *
 * Returns: 0 on success, or an error code
 */

static int gfs2_rbm_from_block(struct gfs2_rbm *rbm, u64 block)
{
	u64 rblock = block - rbm->rgd->rd_data0;

	if (WARN_ON_ONCE(rblock > UINT_MAX))
		return -EINVAL;
	if (block >= rbm->rgd->rd_data0 + rbm->rgd->rd_data)
		return -E2BIG;

	rbm->bii = 0;
	rbm->offset = (u32)(rblock);
	/* Check if the block is within the first block */
	if (rbm->offset < rbm_bi(rbm)->bi_blocks)
		return 0;

	/* Adjust for the size diff between gfs2_meta_header and gfs2_rgrp */
	rbm->offset += (sizeof(struct gfs2_rgrp) -
			sizeof(struct gfs2_meta_header)) * GFS2_NBBY;
	rbm->bii = rbm->offset / rbm->rgd->rd_sbd->sd_blocks_per_bitmap;
	rbm->offset -= rbm->bii * rbm->rgd->rd_sbd->sd_blocks_per_bitmap;
	return 0;
}

/**
 * gfs2_rbm_incr - increment an rbm structure
 * @rbm: The rbm with rgd already set correctly
 *
 * This function takes an existing rbm structure and increments it to the next
 * viable block offset.
 *
 * Returns: If incrementing the offset would cause the rbm to go past the
 *          end of the rgrp, true is returned, otherwise false.
 *
 */

static bool gfs2_rbm_incr(struct gfs2_rbm *rbm)
{
	if (rbm->offset + 1 < rbm_bi(rbm)->bi_blocks) { /* in the same bitmap */
		rbm->offset++;
		return false;
	}
	if (rbm->bii == rbm->rgd->rd_length - 1) /* at the last bitmap */
		return true;

	rbm->offset = 0;
	rbm->bii++;
	return false;
}

/**
 * gfs2_unaligned_extlen - Look for free blocks which are not byte aligned
 * @rbm: Position to search (value/result)
 * @n_unaligned: Number of unaligned blocks to check
 * @len: Decremented for each block found (terminate on zero)
 *
 * Returns: true if a non-free block is encountered
 */

static bool gfs2_unaligned_extlen(struct gfs2_rbm *rbm, u32 n_unaligned, u32 *len)
{
	u32 n;
	u8 res;

	for (n = 0; n < n_unaligned; n++) {
		res = gfs2_testbit(rbm);
		if (res != GFS2_BLKST_FREE)
			return true;
		(*len)--;
		if (*len == 0)
			return true;
		if (gfs2_rbm_incr(rbm))
			return true;
	}

	return false;
}

/**
 * gfs2_free_extlen - Return extent length of free blocks
 * @rrbm: Starting position
 * @len: Max length to check
 *
 * Starting at the block specified by the rbm, see how many free blocks
 * there are, not reading more than len blocks ahead. This can be done
 * using memchr_inv when the blocks are byte aligned, but has to be done
 * on a block by block basis in case of unaligned blocks. Also this
 * function can cope with bitmap boundaries (although it must stop on
 * a resource group boundary)
 *
 * Returns: Number of free blocks in the extent
 */

static u32 gfs2_free_extlen(const struct gfs2_rbm *rrbm, u32 len)
{
	struct gfs2_rbm rbm = *rrbm;
	u32 n_unaligned = rbm.offset & 3;
	u32 size = len;
	u32 bytes;
	u32 chunk_size;
	u8 *ptr, *start, *end;
	u64 block;
	struct gfs2_bitmap *bi;

	if (n_unaligned &&
	    gfs2_unaligned_extlen(&rbm, 4 - n_unaligned, &len))
		goto out;

	n_unaligned = len & 3;
	/* Start is now byte aligned */
	while (len > 3) {
		bi = rbm_bi(&rbm);
		start = bi->bi_bh->b_data;
		if (bi->bi_clone)
			start = bi->bi_clone;
		end = start + bi->bi_bh->b_size;
		start += bi->bi_offset;
		BUG_ON(rbm.offset & 3);
		start += (rbm.offset / GFS2_NBBY);
		bytes = min_t(u32, len / GFS2_NBBY, (end - start));
		ptr = memchr_inv(start, 0, bytes);
		chunk_size = ((ptr == NULL) ? bytes : (ptr - start));
		chunk_size *= GFS2_NBBY;
		BUG_ON(len < chunk_size);
		len -= chunk_size;
		block = gfs2_rbm_to_block(&rbm);
		if (gfs2_rbm_from_block(&rbm, block + chunk_size)) {
			n_unaligned = 0;
			break;
		}
		if (ptr) {
			n_unaligned = 3;
			break;
		}
		n_unaligned = len & 3;
	}

	/* Deal with any bits left over at the end */
	if (n_unaligned)
		gfs2_unaligned_extlen(&rbm, n_unaligned, &len);
out:
	return size - len;
}

/**
 * gfs2_bitcount - count the number of bits in a certain state
 * @rgd: the resource group descriptor
 * @buffer: the buffer that holds the bitmaps
 * @buflen: the length (in bytes) of the buffer
 * @state: the state of the block we're looking for
 *
 * Returns: The number of bits
 */

static u32 gfs2_bitcount(struct gfs2_rgrpd *rgd, const u8 *buffer,
			 unsigned int buflen, u8 state)
{
	const u8 *byte = buffer;
	const u8 *end = buffer + buflen;
	const u8 state1 = state << 2;
	const u8 state2 = state << 4;
	const u8 state3 = state << 6;
	u32 count = 0;

	for (; byte < end; byte++) {
		if (((*byte) & 0x03) == state)
			count++;
		if (((*byte) & 0x0C) == state1)
			count++;
		if (((*byte) & 0x30) == state2)
			count++;
		if (((*byte) & 0xC0) == state3)
			count++;
	}

	return count;
}

/**
 * gfs2_rgrp_verify - Verify that a resource group is consistent
 * @rgd: the rgrp
 *
 */

void gfs2_rgrp_verify(struct gfs2_rgrpd *rgd)
{
	struct gfs2_sbd *sdp = rgd->rd_sbd;
	struct gfs2_bitmap *bi = NULL;
	u32 length = rgd->rd_length;
	u32 count[4], tmp;
	int buf, x;

	memset(count, 0, 4 * sizeof(u32));

	/* Count # blocks in each of 4 possible allocation states */
	for (buf = 0; buf < length; buf++) {
		bi = rgd->rd_bits + buf;
		for (x = 0; x < 4; x++)
			count[x] += gfs2_bitcount(rgd,
						  bi->bi_bh->b_data +
						  bi->bi_offset,
						  bi->bi_len, x);
	}

	if (count[0] != rgd->rd_free) {
		if (gfs2_consist_rgrpd(rgd))
			fs_err(sdp, "free data mismatch:  %u != %u\n",
			       count[0], rgd->rd_free);
		return;
	}

	tmp = rgd->rd_data - rgd->rd_free - rgd->rd_dinodes;
	if (count[1] != tmp) {
		if (gfs2_consist_rgrpd(rgd))
			fs_err(sdp, "used data mismatch:  %u != %u\n",
			       count[1], tmp);
		return;
	}

	if (count[2] + count[3] != rgd->rd_dinodes) {
		if (gfs2_consist_rgrpd(rgd))
			fs_err(sdp, "used metadata mismatch:  %u != %u\n",
			       count[2] + count[3], rgd->rd_dinodes);
		return;
	}
}

/**
 * gfs2_blk2rgrpd - Find resource group for a given data/meta block number
 * @sdp: The GFS2 superblock
 * @blk: The data block number
 * @exact: True if this needs to be an exact match
 *
 * Returns: The resource group, or NULL if not found
 */

struct gfs2_rgrpd *gfs2_blk2rgrpd(struct gfs2_sbd *sdp, u64 blk, bool exact)
{
	struct rb_node *n, *next;
	struct gfs2_rgrpd *cur;

	spin_lock(&sdp->sd_rindex_spin);
	n = sdp->sd_rindex_tree.rb_node;
	while (n) {
		cur = rb_entry(n, struct gfs2_rgrpd, rd_node);
		next = NULL;
		if (blk < cur->rd_addr)
			next = n->rb_left;
		else if (blk >= cur->rd_data0 + cur->rd_data)
			next = n->rb_right;
		if (next == NULL) {
			spin_unlock(&sdp->sd_rindex_spin);
			if (exact) {
				if (blk < cur->rd_addr)
					return NULL;
				if (blk >= cur->rd_data0 + cur->rd_data)
					return NULL;
			}
			return cur;
		}
		n = next;
	}
	spin_unlock(&sdp->sd_rindex_spin);

	return NULL;
}

/**
 * gfs2_rgrpd_get_first - get the first Resource Group in the filesystem
 * @sdp: The GFS2 superblock
 *
 * Returns: The first rgrp in the filesystem
 */

struct gfs2_rgrpd *gfs2_rgrpd_get_first(struct gfs2_sbd *sdp)
{
	const struct rb_node *n;
	struct gfs2_rgrpd *rgd;

	spin_lock(&sdp->sd_rindex_spin);
	n = rb_first(&sdp->sd_rindex_tree);
	rgd = rb_entry(n, struct gfs2_rgrpd, rd_node);
	spin_unlock(&sdp->sd_rindex_spin);

	return rgd;
}

/**
 * gfs2_rgrpd_get_next - get the next RG
 * @rgd: the resource group descriptor
 *
 * Returns: The next rgrp
 */

struct gfs2_rgrpd *gfs2_rgrpd_get_next(struct gfs2_rgrpd *rgd)
{
	struct gfs2_sbd *sdp = rgd->rd_sbd;
	const struct rb_node *n;

	spin_lock(&sdp->sd_rindex_spin);
	n = rb_next(&rgd->rd_node);
	if (n == NULL)
		n = rb_first(&sdp->sd_rindex_tree);

	if (unlikely(&rgd->rd_node == n)) {
		spin_unlock(&sdp->sd_rindex_spin);
		return NULL;
	}
	rgd = rb_entry(n, struct gfs2_rgrpd, rd_node);
	spin_unlock(&sdp->sd_rindex_spin);
	return rgd;
}

void check_and_update_goal(struct gfs2_inode *ip)
{
	struct gfs2_sbd *sdp = GFS2_SB(&ip->i_inode);
	if (!ip->i_goal || gfs2_blk2rgrpd(sdp, ip->i_goal, 1) == NULL)
		ip->i_goal = ip->i_no_addr;
}

void gfs2_free_clones(struct gfs2_rgrpd *rgd)
{
	int x;

	for (x = 0; x < rgd->rd_length; x++) {
		struct gfs2_bitmap *bi = rgd->rd_bits + x;
		kfree(bi->bi_clone);
		bi->bi_clone = NULL;
	}
}

/**
 * gfs2_rsqa_alloc - make sure we have a reservation assigned to the inode
 *                 plus a quota allocations data structure, if necessary
 * @ip: the inode for this reservation
 */
int gfs2_rsqa_alloc(struct gfs2_inode *ip)
{
	return gfs2_qa_alloc(ip);
}

static void dump_rs(struct seq_file *seq, const struct gfs2_blkreserv *rs)
{
	gfs2_print_dbg(seq, "  B: n:%llu s:%llu b:%u f:%u\n",
		       (unsigned long long)rs->rs_inum,
		       (unsigned long long)gfs2_rbm_to_block(&rs->rs_rbm),
		       rs->rs_rbm.offset, rs->rs_free);
}

/**
 * __rs_deltree - remove a multi-block reservation from the rgd tree
 * @rs: The reservation to remove
 *
 */
static void __rs_deltree(struct gfs2_blkreserv *rs)
{
	struct gfs2_rgrpd *rgd;

	if (!gfs2_rs_active(rs))
		return;

	rgd = rs->rs_rbm.rgd;
	trace_gfs2_rs(rs, TRACE_RS_TREEDEL);
	rb_erase(&rs->rs_node, &rgd->rd_rstree);
	RB_CLEAR_NODE(&rs->rs_node);

	if (rs->rs_free) {
		struct gfs2_bitmap *bi = rbm_bi(&rs->rs_rbm);

		/* return reserved blocks to the rgrp */
		BUG_ON(rs->rs_rbm.rgd->rd_reserved < rs->rs_free);
		rs->rs_rbm.rgd->rd_reserved -= rs->rs_free;
		/* The rgrp extent failure point is likely not to increase;
		   it will only do so if the freed blocks are somehow
		   contiguous with a span of free blocks that follows. Still,
		   it will force the number to be recalculated later. */
		rgd->rd_extfail_pt += rs->rs_free;
		rs->rs_free = 0;
		clear_bit(GBF_FULL, &bi->bi_flags);
	}
}

/**
 * gfs2_rs_deltree - remove a multi-block reservation from the rgd tree
 * @rs: The reservation to remove
 *
 */
void gfs2_rs_deltree(struct gfs2_blkreserv *rs)
{
	struct gfs2_rgrpd *rgd;

	rgd = rs->rs_rbm.rgd;
	if (rgd) {
		spin_lock(&rgd->rd_rsspin);
		__rs_deltree(rs);
		BUG_ON(rs->rs_free);
		spin_unlock(&rgd->rd_rsspin);
	}
}

/**
 * gfs2_rsqa_delete - delete a multi-block reservation and quota allocation
 * @ip: The inode for this reservation
 * @wcount: The inode's write count, or NULL
 *
 */
void gfs2_rsqa_delete(struct gfs2_inode *ip, atomic_t *wcount)
{
	down_write(&ip->i_rw_mutex);
	if ((wcount == NULL) || (atomic_read(wcount) <= 1))
		gfs2_rs_deltree(&ip->i_res);
	up_write(&ip->i_rw_mutex);
	gfs2_qa_delete(ip, wcount);
}

/**
 * return_all_reservations - return all reserved blocks back to the rgrp.
 * @rgd: the rgrp that needs its space back
 *
 * We previously reserved a bunch of blocks for allocation. Now we need to
 * give them back. This leave the reservation structures in tact, but removes
 * all of their corresponding "no-fly zones".
 */
static void return_all_reservations(struct gfs2_rgrpd *rgd)
{
	struct rb_node *n;
	struct gfs2_blkreserv *rs;

	spin_lock(&rgd->rd_rsspin);
	while ((n = rb_first(&rgd->rd_rstree))) {
		rs = rb_entry(n, struct gfs2_blkreserv, rs_node);
		__rs_deltree(rs);
	}
	spin_unlock(&rgd->rd_rsspin);
}

void gfs2_clear_rgrpd(struct gfs2_sbd *sdp)
{
	struct rb_node *n;
	struct gfs2_rgrpd *rgd;
	struct gfs2_glock *gl;

	while ((n = rb_first(&sdp->sd_rindex_tree))) {
		rgd = rb_entry(n, struct gfs2_rgrpd, rd_node);
		gl = rgd->rd_gl;

		rb_erase(n, &sdp->sd_rindex_tree);

		if (gl) {
<<<<<<< HEAD
			glock_set_object(gl, NULL);
			gfs2_glock_add_to_lru(gl);
=======
			glock_clear_object(gl, rgd);
>>>>>>> bb176f67
			gfs2_glock_put(gl);
		}

		gfs2_free_clones(rgd);
		kfree(rgd->rd_bits);
		rgd->rd_bits = NULL;
		return_all_reservations(rgd);
		kmem_cache_free(gfs2_rgrpd_cachep, rgd);
	}
}

static void gfs2_rindex_print(const struct gfs2_rgrpd *rgd)
{
	pr_info("ri_addr = %llu\n", (unsigned long long)rgd->rd_addr);
	pr_info("ri_length = %u\n", rgd->rd_length);
	pr_info("ri_data0 = %llu\n", (unsigned long long)rgd->rd_data0);
	pr_info("ri_data = %u\n", rgd->rd_data);
	pr_info("ri_bitbytes = %u\n", rgd->rd_bitbytes);
}

/**
 * gfs2_compute_bitstructs - Compute the bitmap sizes
 * @rgd: The resource group descriptor
 *
 * Calculates bitmap descriptors, one for each block that contains bitmap data
 *
 * Returns: errno
 */

static int compute_bitstructs(struct gfs2_rgrpd *rgd)
{
	struct gfs2_sbd *sdp = rgd->rd_sbd;
	struct gfs2_bitmap *bi;
	u32 length = rgd->rd_length; /* # blocks in hdr & bitmap */
	u32 bytes_left, bytes;
	int x;

	if (!length)
		return -EINVAL;

	rgd->rd_bits = kcalloc(length, sizeof(struct gfs2_bitmap), GFP_NOFS);
	if (!rgd->rd_bits)
		return -ENOMEM;

	bytes_left = rgd->rd_bitbytes;

	for (x = 0; x < length; x++) {
		bi = rgd->rd_bits + x;

		bi->bi_flags = 0;
		/* small rgrp; bitmap stored completely in header block */
		if (length == 1) {
			bytes = bytes_left;
			bi->bi_offset = sizeof(struct gfs2_rgrp);
			bi->bi_start = 0;
			bi->bi_len = bytes;
			bi->bi_blocks = bytes * GFS2_NBBY;
		/* header block */
		} else if (x == 0) {
			bytes = sdp->sd_sb.sb_bsize - sizeof(struct gfs2_rgrp);
			bi->bi_offset = sizeof(struct gfs2_rgrp);
			bi->bi_start = 0;
			bi->bi_len = bytes;
			bi->bi_blocks = bytes * GFS2_NBBY;
		/* last block */
		} else if (x + 1 == length) {
			bytes = bytes_left;
			bi->bi_offset = sizeof(struct gfs2_meta_header);
			bi->bi_start = rgd->rd_bitbytes - bytes_left;
			bi->bi_len = bytes;
			bi->bi_blocks = bytes * GFS2_NBBY;
		/* other blocks */
		} else {
			bytes = sdp->sd_sb.sb_bsize -
				sizeof(struct gfs2_meta_header);
			bi->bi_offset = sizeof(struct gfs2_meta_header);
			bi->bi_start = rgd->rd_bitbytes - bytes_left;
			bi->bi_len = bytes;
			bi->bi_blocks = bytes * GFS2_NBBY;
		}

		bytes_left -= bytes;
	}

	if (bytes_left) {
		gfs2_consist_rgrpd(rgd);
		return -EIO;
	}
	bi = rgd->rd_bits + (length - 1);
	if ((bi->bi_start + bi->bi_len) * GFS2_NBBY != rgd->rd_data) {
		if (gfs2_consist_rgrpd(rgd)) {
			gfs2_rindex_print(rgd);
			fs_err(sdp, "start=%u len=%u offset=%u\n",
			       bi->bi_start, bi->bi_len, bi->bi_offset);
		}
		return -EIO;
	}

	return 0;
}

/**
 * gfs2_ri_total - Total up the file system space, according to the rindex.
 * @sdp: the filesystem
 *
 */
u64 gfs2_ri_total(struct gfs2_sbd *sdp)
{
	u64 total_data = 0;	
	struct inode *inode = sdp->sd_rindex;
	struct gfs2_inode *ip = GFS2_I(inode);
	char buf[sizeof(struct gfs2_rindex)];
	int error, rgrps;

	for (rgrps = 0;; rgrps++) {
		loff_t pos = rgrps * sizeof(struct gfs2_rindex);

		if (pos + sizeof(struct gfs2_rindex) > i_size_read(inode))
			break;
		error = gfs2_internal_read(ip, buf, &pos,
					   sizeof(struct gfs2_rindex));
		if (error != sizeof(struct gfs2_rindex))
			break;
		total_data += be32_to_cpu(((struct gfs2_rindex *)buf)->ri_data);
	}
	return total_data;
}

static int rgd_insert(struct gfs2_rgrpd *rgd)
{
	struct gfs2_sbd *sdp = rgd->rd_sbd;
	struct rb_node **newn = &sdp->sd_rindex_tree.rb_node, *parent = NULL;

	/* Figure out where to put new node */
	while (*newn) {
		struct gfs2_rgrpd *cur = rb_entry(*newn, struct gfs2_rgrpd,
						  rd_node);

		parent = *newn;
		if (rgd->rd_addr < cur->rd_addr)
			newn = &((*newn)->rb_left);
		else if (rgd->rd_addr > cur->rd_addr)
			newn = &((*newn)->rb_right);
		else
			return -EEXIST;
	}

	rb_link_node(&rgd->rd_node, parent, newn);
	rb_insert_color(&rgd->rd_node, &sdp->sd_rindex_tree);
	sdp->sd_rgrps++;
	return 0;
}

/**
 * read_rindex_entry - Pull in a new resource index entry from the disk
 * @ip: Pointer to the rindex inode
 *
 * Returns: 0 on success, > 0 on EOF, error code otherwise
 */

static int read_rindex_entry(struct gfs2_inode *ip)
{
	struct gfs2_sbd *sdp = GFS2_SB(&ip->i_inode);
	const unsigned bsize = sdp->sd_sb.sb_bsize;
	loff_t pos = sdp->sd_rgrps * sizeof(struct gfs2_rindex);
	struct gfs2_rindex buf;
	int error;
	struct gfs2_rgrpd *rgd;

	if (pos >= i_size_read(&ip->i_inode))
		return 1;

	error = gfs2_internal_read(ip, (char *)&buf, &pos,
				   sizeof(struct gfs2_rindex));

	if (error != sizeof(struct gfs2_rindex))
		return (error == 0) ? 1 : error;

	rgd = kmem_cache_zalloc(gfs2_rgrpd_cachep, GFP_NOFS);
	error = -ENOMEM;
	if (!rgd)
		return error;

	rgd->rd_sbd = sdp;
	rgd->rd_addr = be64_to_cpu(buf.ri_addr);
	rgd->rd_length = be32_to_cpu(buf.ri_length);
	rgd->rd_data0 = be64_to_cpu(buf.ri_data0);
	rgd->rd_data = be32_to_cpu(buf.ri_data);
	rgd->rd_bitbytes = be32_to_cpu(buf.ri_bitbytes);
	spin_lock_init(&rgd->rd_rsspin);

	error = compute_bitstructs(rgd);
	if (error)
		goto fail;

	error = gfs2_glock_get(sdp, rgd->rd_addr,
			       &gfs2_rgrp_glops, CREATE, &rgd->rd_gl);
	if (error)
		goto fail;

	rgd->rd_rgl = (struct gfs2_rgrp_lvb *)rgd->rd_gl->gl_lksb.sb_lvbptr;
	rgd->rd_flags &= ~(GFS2_RDF_UPTODATE | GFS2_RDF_PREFERRED);
	if (rgd->rd_data > sdp->sd_max_rg_data)
		sdp->sd_max_rg_data = rgd->rd_data;
	spin_lock(&sdp->sd_rindex_spin);
	error = rgd_insert(rgd);
	spin_unlock(&sdp->sd_rindex_spin);
	if (!error) {
		glock_set_object(rgd->rd_gl, rgd);
		rgd->rd_gl->gl_vm.start = (rgd->rd_addr * bsize) & PAGE_MASK;
		rgd->rd_gl->gl_vm.end = PAGE_ALIGN((rgd->rd_addr +
						    rgd->rd_length) * bsize) - 1;
		return 0;
	}

	error = 0; /* someone else read in the rgrp; free it and ignore it */
	gfs2_glock_put(rgd->rd_gl);

fail:
	kfree(rgd->rd_bits);
	rgd->rd_bits = NULL;
	kmem_cache_free(gfs2_rgrpd_cachep, rgd);
	return error;
}

/**
 * set_rgrp_preferences - Run all the rgrps, selecting some we prefer to use
 * @sdp: the GFS2 superblock
 *
 * The purpose of this function is to select a subset of the resource groups
 * and mark them as PREFERRED. We do it in such a way that each node prefers
 * to use a unique set of rgrps to minimize glock contention.
 */
static void set_rgrp_preferences(struct gfs2_sbd *sdp)
{
	struct gfs2_rgrpd *rgd, *first;
	int i;

	/* Skip an initial number of rgrps, based on this node's journal ID.
	   That should start each node out on its own set. */
	rgd = gfs2_rgrpd_get_first(sdp);
	for (i = 0; i < sdp->sd_lockstruct.ls_jid; i++)
		rgd = gfs2_rgrpd_get_next(rgd);
	first = rgd;

	do {
		rgd->rd_flags |= GFS2_RDF_PREFERRED;
		for (i = 0; i < sdp->sd_journals; i++) {
			rgd = gfs2_rgrpd_get_next(rgd);
			if (!rgd || rgd == first)
				break;
		}
	} while (rgd && rgd != first);
}

/**
 * gfs2_ri_update - Pull in a new resource index from the disk
 * @ip: pointer to the rindex inode
 *
 * Returns: 0 on successful update, error code otherwise
 */

static int gfs2_ri_update(struct gfs2_inode *ip)
{
	struct gfs2_sbd *sdp = GFS2_SB(&ip->i_inode);
	int error;

	do {
		error = read_rindex_entry(ip);
	} while (error == 0);

	if (error < 0)
		return error;

	set_rgrp_preferences(sdp);

	sdp->sd_rindex_uptodate = 1;
	return 0;
}

/**
 * gfs2_rindex_update - Update the rindex if required
 * @sdp: The GFS2 superblock
 *
 * We grab a lock on the rindex inode to make sure that it doesn't
 * change whilst we are performing an operation. We keep this lock
 * for quite long periods of time compared to other locks. This
 * doesn't matter, since it is shared and it is very, very rarely
 * accessed in the exclusive mode (i.e. only when expanding the filesystem).
 *
 * This makes sure that we're using the latest copy of the resource index
 * special file, which might have been updated if someone expanded the
 * filesystem (via gfs2_grow utility), which adds new resource groups.
 *
 * Returns: 0 on succeess, error code otherwise
 */

int gfs2_rindex_update(struct gfs2_sbd *sdp)
{
	struct gfs2_inode *ip = GFS2_I(sdp->sd_rindex);
	struct gfs2_glock *gl = ip->i_gl;
	struct gfs2_holder ri_gh;
	int error = 0;
	int unlock_required = 0;

	/* Read new copy from disk if we don't have the latest */
	if (!sdp->sd_rindex_uptodate) {
		if (!gfs2_glock_is_locked_by_me(gl)) {
			error = gfs2_glock_nq_init(gl, LM_ST_SHARED, 0, &ri_gh);
			if (error)
				return error;
			unlock_required = 1;
		}
		if (!sdp->sd_rindex_uptodate)
			error = gfs2_ri_update(ip);
		if (unlock_required)
			gfs2_glock_dq_uninit(&ri_gh);
	}

	return error;
}

static void gfs2_rgrp_in(struct gfs2_rgrpd *rgd, const void *buf)
{
	const struct gfs2_rgrp *str = buf;
	u32 rg_flags;

	rg_flags = be32_to_cpu(str->rg_flags);
	rg_flags &= ~GFS2_RDF_MASK;
	rgd->rd_flags &= GFS2_RDF_MASK;
	rgd->rd_flags |= rg_flags;
	rgd->rd_free = be32_to_cpu(str->rg_free);
	rgd->rd_dinodes = be32_to_cpu(str->rg_dinodes);
	rgd->rd_igeneration = be64_to_cpu(str->rg_igeneration);
}

static void gfs2_rgrp_out(struct gfs2_rgrpd *rgd, void *buf)
{
	struct gfs2_rgrp *str = buf;

	str->rg_flags = cpu_to_be32(rgd->rd_flags & ~GFS2_RDF_MASK);
	str->rg_free = cpu_to_be32(rgd->rd_free);
	str->rg_dinodes = cpu_to_be32(rgd->rd_dinodes);
	str->__pad = cpu_to_be32(0);
	str->rg_igeneration = cpu_to_be64(rgd->rd_igeneration);
	memset(&str->rg_reserved, 0, sizeof(str->rg_reserved));
}

static int gfs2_rgrp_lvb_valid(struct gfs2_rgrpd *rgd)
{
	struct gfs2_rgrp_lvb *rgl = rgd->rd_rgl;
	struct gfs2_rgrp *str = (struct gfs2_rgrp *)rgd->rd_bits[0].bi_bh->b_data;

	if (rgl->rl_flags != str->rg_flags || rgl->rl_free != str->rg_free ||
	    rgl->rl_dinodes != str->rg_dinodes ||
	    rgl->rl_igeneration != str->rg_igeneration)
		return 0;
	return 1;
}

static void gfs2_rgrp_ondisk2lvb(struct gfs2_rgrp_lvb *rgl, const void *buf)
{
	const struct gfs2_rgrp *str = buf;

	rgl->rl_magic = cpu_to_be32(GFS2_MAGIC);
	rgl->rl_flags = str->rg_flags;
	rgl->rl_free = str->rg_free;
	rgl->rl_dinodes = str->rg_dinodes;
	rgl->rl_igeneration = str->rg_igeneration;
	rgl->__pad = 0UL;
}

static void update_rgrp_lvb_unlinked(struct gfs2_rgrpd *rgd, u32 change)
{
	struct gfs2_rgrp_lvb *rgl = rgd->rd_rgl;
	u32 unlinked = be32_to_cpu(rgl->rl_unlinked) + change;
	rgl->rl_unlinked = cpu_to_be32(unlinked);
}

static u32 count_unlinked(struct gfs2_rgrpd *rgd)
{
	struct gfs2_bitmap *bi;
	const u32 length = rgd->rd_length;
	const u8 *buffer = NULL;
	u32 i, goal, count = 0;

	for (i = 0, bi = rgd->rd_bits; i < length; i++, bi++) {
		goal = 0;
		buffer = bi->bi_bh->b_data + bi->bi_offset;
		WARN_ON(!buffer_uptodate(bi->bi_bh));
		while (goal < bi->bi_len * GFS2_NBBY) {
			goal = gfs2_bitfit(buffer, bi->bi_len, goal,
					   GFS2_BLKST_UNLINKED);
			if (goal == BFITNOENT)
				break;
			count++;
			goal++;
		}
	}

	return count;
}


/**
 * gfs2_rgrp_bh_get - Read in a RG's header and bitmaps
 * @rgd: the struct gfs2_rgrpd describing the RG to read in
 *
 * Read in all of a Resource Group's header and bitmap blocks.
 * Caller must eventually call gfs2_rgrp_relse() to free the bitmaps.
 *
 * Returns: errno
 */

static int gfs2_rgrp_bh_get(struct gfs2_rgrpd *rgd)
{
	struct gfs2_sbd *sdp = rgd->rd_sbd;
	struct gfs2_glock *gl = rgd->rd_gl;
	unsigned int length = rgd->rd_length;
	struct gfs2_bitmap *bi;
	unsigned int x, y;
	int error;

	if (rgd->rd_bits[0].bi_bh != NULL)
		return 0;

	for (x = 0; x < length; x++) {
		bi = rgd->rd_bits + x;
		error = gfs2_meta_read(gl, rgd->rd_addr + x, 0, 0, &bi->bi_bh);
		if (error)
			goto fail;
	}

	for (y = length; y--;) {
		bi = rgd->rd_bits + y;
		error = gfs2_meta_wait(sdp, bi->bi_bh);
		if (error)
			goto fail;
		if (gfs2_metatype_check(sdp, bi->bi_bh, y ? GFS2_METATYPE_RB :
					      GFS2_METATYPE_RG)) {
			error = -EIO;
			goto fail;
		}
	}

	if (!(rgd->rd_flags & GFS2_RDF_UPTODATE)) {
		for (x = 0; x < length; x++)
			clear_bit(GBF_FULL, &rgd->rd_bits[x].bi_flags);
		gfs2_rgrp_in(rgd, (rgd->rd_bits[0].bi_bh)->b_data);
		rgd->rd_flags |= (GFS2_RDF_UPTODATE | GFS2_RDF_CHECK);
		rgd->rd_free_clone = rgd->rd_free;
		/* max out the rgrp allocation failure point */
		rgd->rd_extfail_pt = rgd->rd_free;
	}
	if (cpu_to_be32(GFS2_MAGIC) != rgd->rd_rgl->rl_magic) {
		rgd->rd_rgl->rl_unlinked = cpu_to_be32(count_unlinked(rgd));
		gfs2_rgrp_ondisk2lvb(rgd->rd_rgl,
				     rgd->rd_bits[0].bi_bh->b_data);
	}
	else if (sdp->sd_args.ar_rgrplvb) {
		if (!gfs2_rgrp_lvb_valid(rgd)){
			gfs2_consist_rgrpd(rgd);
			error = -EIO;
			goto fail;
		}
		if (rgd->rd_rgl->rl_unlinked == 0)
			rgd->rd_flags &= ~GFS2_RDF_CHECK;
	}
	return 0;

fail:
	while (x--) {
		bi = rgd->rd_bits + x;
		brelse(bi->bi_bh);
		bi->bi_bh = NULL;
		gfs2_assert_warn(sdp, !bi->bi_clone);
	}

	return error;
}

static int update_rgrp_lvb(struct gfs2_rgrpd *rgd)
{
	u32 rl_flags;

	if (rgd->rd_flags & GFS2_RDF_UPTODATE)
		return 0;

	if (cpu_to_be32(GFS2_MAGIC) != rgd->rd_rgl->rl_magic)
		return gfs2_rgrp_bh_get(rgd);

	rl_flags = be32_to_cpu(rgd->rd_rgl->rl_flags);
	rl_flags &= ~GFS2_RDF_MASK;
	rgd->rd_flags &= GFS2_RDF_MASK;
	rgd->rd_flags |= (rl_flags | GFS2_RDF_UPTODATE | GFS2_RDF_CHECK);
	if (rgd->rd_rgl->rl_unlinked == 0)
		rgd->rd_flags &= ~GFS2_RDF_CHECK;
	rgd->rd_free = be32_to_cpu(rgd->rd_rgl->rl_free);
	rgd->rd_free_clone = rgd->rd_free;
	rgd->rd_dinodes = be32_to_cpu(rgd->rd_rgl->rl_dinodes);
	rgd->rd_igeneration = be64_to_cpu(rgd->rd_rgl->rl_igeneration);
	return 0;
}

int gfs2_rgrp_go_lock(struct gfs2_holder *gh)
{
	struct gfs2_rgrpd *rgd = gh->gh_gl->gl_object;
	struct gfs2_sbd *sdp = rgd->rd_sbd;

	if (gh->gh_flags & GL_SKIP && sdp->sd_args.ar_rgrplvb)
		return 0;
	return gfs2_rgrp_bh_get(rgd);
}

/**
 * gfs2_rgrp_brelse - Release RG bitmaps read in with gfs2_rgrp_bh_get()
 * @rgd: The resource group
 *
 */

void gfs2_rgrp_brelse(struct gfs2_rgrpd *rgd)
{
	int x, length = rgd->rd_length;

	for (x = 0; x < length; x++) {
		struct gfs2_bitmap *bi = rgd->rd_bits + x;
		if (bi->bi_bh) {
			brelse(bi->bi_bh);
			bi->bi_bh = NULL;
		}
	}

}

/**
 * gfs2_rgrp_go_unlock - Unlock a rgrp glock
 * @gh: The glock holder for the resource group
 *
 */

void gfs2_rgrp_go_unlock(struct gfs2_holder *gh)
{
	struct gfs2_rgrpd *rgd = gh->gh_gl->gl_object;
	int demote_requested = test_bit(GLF_DEMOTE, &gh->gh_gl->gl_flags) |
		test_bit(GLF_PENDING_DEMOTE, &gh->gh_gl->gl_flags);

	if (rgd && demote_requested)
		gfs2_rgrp_brelse(rgd);
}

int gfs2_rgrp_send_discards(struct gfs2_sbd *sdp, u64 offset,
			     struct buffer_head *bh,
			     const struct gfs2_bitmap *bi, unsigned minlen, u64 *ptrimmed)
{
	struct super_block *sb = sdp->sd_vfs;
	u64 blk;
	sector_t start = 0;
	sector_t nr_blks = 0;
	int rv;
	unsigned int x;
	u32 trimmed = 0;
	u8 diff;

	for (x = 0; x < bi->bi_len; x++) {
		const u8 *clone = bi->bi_clone ? bi->bi_clone : bi->bi_bh->b_data;
		clone += bi->bi_offset;
		clone += x;
		if (bh) {
			const u8 *orig = bh->b_data + bi->bi_offset + x;
			diff = ~(*orig | (*orig >> 1)) & (*clone | (*clone >> 1));
		} else {
			diff = ~(*clone | (*clone >> 1));
		}
		diff &= 0x55;
		if (diff == 0)
			continue;
		blk = offset + ((bi->bi_start + x) * GFS2_NBBY);
		while(diff) {
			if (diff & 1) {
				if (nr_blks == 0)
					goto start_new_extent;
				if ((start + nr_blks) != blk) {
					if (nr_blks >= minlen) {
						rv = sb_issue_discard(sb,
							start, nr_blks,
							GFP_NOFS, 0);
						if (rv)
							goto fail;
						trimmed += nr_blks;
					}
					nr_blks = 0;
start_new_extent:
					start = blk;
				}
				nr_blks++;
			}
			diff >>= 2;
			blk++;
		}
	}
	if (nr_blks >= minlen) {
		rv = sb_issue_discard(sb, start, nr_blks, GFP_NOFS, 0);
		if (rv)
			goto fail;
		trimmed += nr_blks;
	}
	if (ptrimmed)
		*ptrimmed = trimmed;
	return 0;

fail:
	if (sdp->sd_args.ar_discard)
		fs_warn(sdp, "error %d on discard request, turning discards off for this filesystem", rv);
	sdp->sd_args.ar_discard = 0;
	return -EIO;
}

/**
 * gfs2_fitrim - Generate discard requests for unused bits of the filesystem
 * @filp: Any file on the filesystem
 * @argp: Pointer to the arguments (also used to pass result)
 *
 * Returns: 0 on success, otherwise error code
 */

int gfs2_fitrim(struct file *filp, void __user *argp)
{
	struct inode *inode = file_inode(filp);
	struct gfs2_sbd *sdp = GFS2_SB(inode);
	struct request_queue *q = bdev_get_queue(sdp->sd_vfs->s_bdev);
	struct buffer_head *bh;
	struct gfs2_rgrpd *rgd;
	struct gfs2_rgrpd *rgd_end;
	struct gfs2_holder gh;
	struct fstrim_range r;
	int ret = 0;
	u64 amt;
	u64 trimmed = 0;
	u64 start, end, minlen;
	unsigned int x;
	unsigned bs_shift = sdp->sd_sb.sb_bsize_shift;

	if (!capable(CAP_SYS_ADMIN))
		return -EPERM;

	if (!blk_queue_discard(q))
		return -EOPNOTSUPP;

	if (copy_from_user(&r, argp, sizeof(r)))
		return -EFAULT;

	ret = gfs2_rindex_update(sdp);
	if (ret)
		return ret;

	start = r.start >> bs_shift;
	end = start + (r.len >> bs_shift);
	minlen = max_t(u64, r.minlen,
		       q->limits.discard_granularity) >> bs_shift;

	if (end <= start || minlen > sdp->sd_max_rg_data)
		return -EINVAL;

	rgd = gfs2_blk2rgrpd(sdp, start, 0);
	rgd_end = gfs2_blk2rgrpd(sdp, end, 0);

	if ((gfs2_rgrpd_get_first(sdp) == gfs2_rgrpd_get_next(rgd_end))
	    && (start > rgd_end->rd_data0 + rgd_end->rd_data))
		return -EINVAL; /* start is beyond the end of the fs */

	while (1) {

		ret = gfs2_glock_nq_init(rgd->rd_gl, LM_ST_EXCLUSIVE, 0, &gh);
		if (ret)
			goto out;

		if (!(rgd->rd_flags & GFS2_RGF_TRIMMED)) {
			/* Trim each bitmap in the rgrp */
			for (x = 0; x < rgd->rd_length; x++) {
				struct gfs2_bitmap *bi = rgd->rd_bits + x;
				ret = gfs2_rgrp_send_discards(sdp,
						rgd->rd_data0, NULL, bi, minlen,
						&amt);
				if (ret) {
					gfs2_glock_dq_uninit(&gh);
					goto out;
				}
				trimmed += amt;
			}

			/* Mark rgrp as having been trimmed */
			ret = gfs2_trans_begin(sdp, RES_RG_HDR, 0);
			if (ret == 0) {
				bh = rgd->rd_bits[0].bi_bh;
				rgd->rd_flags |= GFS2_RGF_TRIMMED;
				gfs2_trans_add_meta(rgd->rd_gl, bh);
				gfs2_rgrp_out(rgd, bh->b_data);
				gfs2_rgrp_ondisk2lvb(rgd->rd_rgl, bh->b_data);
				gfs2_trans_end(sdp);
			}
		}
		gfs2_glock_dq_uninit(&gh);

		if (rgd == rgd_end)
			break;

		rgd = gfs2_rgrpd_get_next(rgd);
	}

out:
	r.len = trimmed << bs_shift;
	if (copy_to_user(argp, &r, sizeof(r)))
		return -EFAULT;

	return ret;
}

/**
 * rs_insert - insert a new multi-block reservation into the rgrp's rb_tree
 * @ip: the inode structure
 *
 */
static void rs_insert(struct gfs2_inode *ip)
{
	struct rb_node **newn, *parent = NULL;
	int rc;
	struct gfs2_blkreserv *rs = &ip->i_res;
	struct gfs2_rgrpd *rgd = rs->rs_rbm.rgd;
	u64 fsblock = gfs2_rbm_to_block(&rs->rs_rbm);

	BUG_ON(gfs2_rs_active(rs));

	spin_lock(&rgd->rd_rsspin);
	newn = &rgd->rd_rstree.rb_node;
	while (*newn) {
		struct gfs2_blkreserv *cur =
			rb_entry(*newn, struct gfs2_blkreserv, rs_node);

		parent = *newn;
		rc = rs_cmp(fsblock, rs->rs_free, cur);
		if (rc > 0)
			newn = &((*newn)->rb_right);
		else if (rc < 0)
			newn = &((*newn)->rb_left);
		else {
			spin_unlock(&rgd->rd_rsspin);
			WARN_ON(1);
			return;
		}
	}

	rb_link_node(&rs->rs_node, parent, newn);
	rb_insert_color(&rs->rs_node, &rgd->rd_rstree);

	/* Do our rgrp accounting for the reservation */
	rgd->rd_reserved += rs->rs_free; /* blocks reserved */
	spin_unlock(&rgd->rd_rsspin);
	trace_gfs2_rs(rs, TRACE_RS_INSERT);
}

/**
 * rg_mblk_search - find a group of multiple free blocks to form a reservation
 * @rgd: the resource group descriptor
 * @ip: pointer to the inode for which we're reserving blocks
 * @ap: the allocation parameters
 *
 */

static void rg_mblk_search(struct gfs2_rgrpd *rgd, struct gfs2_inode *ip,
			   const struct gfs2_alloc_parms *ap)
{
	struct gfs2_rbm rbm = { .rgd = rgd, };
	u64 goal;
	struct gfs2_blkreserv *rs = &ip->i_res;
	u32 extlen;
	u32 free_blocks = rgd->rd_free_clone - rgd->rd_reserved;
	int ret;
	struct inode *inode = &ip->i_inode;

	if (S_ISDIR(inode->i_mode))
		extlen = 1;
	else {
		extlen = max_t(u32, atomic_read(&rs->rs_sizehint), ap->target);
		extlen = clamp(extlen, RGRP_RSRV_MINBLKS, free_blocks);
	}
	if ((rgd->rd_free_clone < rgd->rd_reserved) || (free_blocks < extlen))
		return;

	/* Find bitmap block that contains bits for goal block */
	if (rgrp_contains_block(rgd, ip->i_goal))
		goal = ip->i_goal;
	else
		goal = rgd->rd_last_alloc + rgd->rd_data0;

	if (WARN_ON(gfs2_rbm_from_block(&rbm, goal)))
		return;

	ret = gfs2_rbm_find(&rbm, GFS2_BLKST_FREE, &extlen, ip, true);
	if (ret == 0) {
		rs->rs_rbm = rbm;
		rs->rs_free = extlen;
		rs->rs_inum = ip->i_no_addr;
		rs_insert(ip);
	} else {
		if (goal == rgd->rd_last_alloc + rgd->rd_data0)
			rgd->rd_last_alloc = 0;
	}
}

/**
 * gfs2_next_unreserved_block - Return next block that is not reserved
 * @rgd: The resource group
 * @block: The starting block
 * @length: The required length
 * @ip: Ignore any reservations for this inode
 *
 * If the block does not appear in any reservation, then return the
 * block number unchanged. If it does appear in the reservation, then
 * keep looking through the tree of reservations in order to find the
 * first block number which is not reserved.
 */

static u64 gfs2_next_unreserved_block(struct gfs2_rgrpd *rgd, u64 block,
				      u32 length,
				      const struct gfs2_inode *ip)
{
	struct gfs2_blkreserv *rs;
	struct rb_node *n;
	int rc;

	spin_lock(&rgd->rd_rsspin);
	n = rgd->rd_rstree.rb_node;
	while (n) {
		rs = rb_entry(n, struct gfs2_blkreserv, rs_node);
		rc = rs_cmp(block, length, rs);
		if (rc < 0)
			n = n->rb_left;
		else if (rc > 0)
			n = n->rb_right;
		else
			break;
	}

	if (n) {
		while ((rs_cmp(block, length, rs) == 0) && (&ip->i_res != rs)) {
			block = gfs2_rbm_to_block(&rs->rs_rbm) + rs->rs_free;
			n = n->rb_right;
			if (n == NULL)
				break;
			rs = rb_entry(n, struct gfs2_blkreserv, rs_node);
		}
	}

	spin_unlock(&rgd->rd_rsspin);
	return block;
}

/**
 * gfs2_reservation_check_and_update - Check for reservations during block alloc
 * @rbm: The current position in the resource group
 * @ip: The inode for which we are searching for blocks
 * @minext: The minimum extent length
 * @maxext: A pointer to the maximum extent structure
 *
 * This checks the current position in the rgrp to see whether there is
 * a reservation covering this block. If not then this function is a
 * no-op. If there is, then the position is moved to the end of the
 * contiguous reservation(s) so that we are pointing at the first
 * non-reserved block.
 *
 * Returns: 0 if no reservation, 1 if @rbm has changed, otherwise an error
 */

static int gfs2_reservation_check_and_update(struct gfs2_rbm *rbm,
					     const struct gfs2_inode *ip,
					     u32 minext,
					     struct gfs2_extent *maxext)
{
	u64 block = gfs2_rbm_to_block(rbm);
	u32 extlen = 1;
	u64 nblock;
	int ret;

	/*
	 * If we have a minimum extent length, then skip over any extent
	 * which is less than the min extent length in size.
	 */
	if (minext) {
		extlen = gfs2_free_extlen(rbm, minext);
		if (extlen <= maxext->len)
			goto fail;
	}

	/*
	 * Check the extent which has been found against the reservations
	 * and skip if parts of it are already reserved
	 */
	nblock = gfs2_next_unreserved_block(rbm->rgd, block, extlen, ip);
	if (nblock == block) {
		if (!minext || extlen >= minext)
			return 0;

		if (extlen > maxext->len) {
			maxext->len = extlen;
			maxext->rbm = *rbm;
		}
fail:
		nblock = block + extlen;
	}
	ret = gfs2_rbm_from_block(rbm, nblock);
	if (ret < 0)
		return ret;
	return 1;
}

/**
 * gfs2_rbm_find - Look for blocks of a particular state
 * @rbm: Value/result starting position and final position
 * @state: The state which we want to find
 * @minext: Pointer to the requested extent length (NULL for a single block)
 *          This is updated to be the actual reservation size.
 * @ip: If set, check for reservations
 * @nowrap: Stop looking at the end of the rgrp, rather than wrapping
 *          around until we've reached the starting point.
 *
 * Side effects:
 * - If looking for free blocks, we set GBF_FULL on each bitmap which
 *   has no free blocks in it.
 * - If looking for free blocks, we set rd_extfail_pt on each rgrp which
 *   has come up short on a free block search.
 *
 * Returns: 0 on success, -ENOSPC if there is no block of the requested state
 */

static int gfs2_rbm_find(struct gfs2_rbm *rbm, u8 state, u32 *minext,
			 const struct gfs2_inode *ip, bool nowrap)
{
	struct buffer_head *bh;
	int initial_bii;
	u32 initial_offset;
	int first_bii = rbm->bii;
	u32 first_offset = rbm->offset;
	u32 offset;
	u8 *buffer;
	int n = 0;
	int iters = rbm->rgd->rd_length;
	int ret;
	struct gfs2_bitmap *bi;
	struct gfs2_extent maxext = { .rbm.rgd = rbm->rgd, };

	/* If we are not starting at the beginning of a bitmap, then we
	 * need to add one to the bitmap count to ensure that we search
	 * the starting bitmap twice.
	 */
	if (rbm->offset != 0)
		iters++;

	while(1) {
		bi = rbm_bi(rbm);
		if (test_bit(GBF_FULL, &bi->bi_flags) &&
		    (state == GFS2_BLKST_FREE))
			goto next_bitmap;

		bh = bi->bi_bh;
		buffer = bh->b_data + bi->bi_offset;
		WARN_ON(!buffer_uptodate(bh));
		if (state != GFS2_BLKST_UNLINKED && bi->bi_clone)
			buffer = bi->bi_clone + bi->bi_offset;
		initial_offset = rbm->offset;
		offset = gfs2_bitfit(buffer, bi->bi_len, rbm->offset, state);
		if (offset == BFITNOENT)
			goto bitmap_full;
		rbm->offset = offset;
		if (ip == NULL)
			return 0;

		initial_bii = rbm->bii;
		ret = gfs2_reservation_check_and_update(rbm, ip,
							minext ? *minext : 0,
							&maxext);
		if (ret == 0)
			return 0;
		if (ret > 0) {
			n += (rbm->bii - initial_bii);
			goto next_iter;
		}
		if (ret == -E2BIG) {
			rbm->bii = 0;
			rbm->offset = 0;
			n += (rbm->bii - initial_bii);
			goto res_covered_end_of_rgrp;
		}
		return ret;

bitmap_full:	/* Mark bitmap as full and fall through */
		if ((state == GFS2_BLKST_FREE) && initial_offset == 0)
			set_bit(GBF_FULL, &bi->bi_flags);

next_bitmap:	/* Find next bitmap in the rgrp */
		rbm->offset = 0;
		rbm->bii++;
		if (rbm->bii == rbm->rgd->rd_length)
			rbm->bii = 0;
res_covered_end_of_rgrp:
		if ((rbm->bii == 0) && nowrap)
			break;
		n++;
next_iter:
		if (n >= iters)
			break;
	}

	if (minext == NULL || state != GFS2_BLKST_FREE)
		return -ENOSPC;

	/* If the extent was too small, and it's smaller than the smallest
	   to have failed before, remember for future reference that it's
	   useless to search this rgrp again for this amount or more. */
	if ((first_offset == 0) && (first_bii == 0) &&
	    (*minext < rbm->rgd->rd_extfail_pt))
		rbm->rgd->rd_extfail_pt = *minext;

	/* If the maximum extent we found is big enough to fulfill the
	   minimum requirements, use it anyway. */
	if (maxext.len) {
		*rbm = maxext.rbm;
		*minext = maxext.len;
		return 0;
	}

	return -ENOSPC;
}

/**
 * try_rgrp_unlink - Look for any unlinked, allocated, but unused inodes
 * @rgd: The rgrp
 * @last_unlinked: block address of the last dinode we unlinked
 * @skip: block address we should explicitly not unlink
 *
 * Returns: 0 if no error
 *          The inode, if one has been found, in inode.
 */

static void try_rgrp_unlink(struct gfs2_rgrpd *rgd, u64 *last_unlinked, u64 skip)
{
	u64 block;
	struct gfs2_sbd *sdp = rgd->rd_sbd;
	struct gfs2_glock *gl;
	struct gfs2_inode *ip;
	int error;
	int found = 0;
	struct gfs2_rbm rbm = { .rgd = rgd, .bii = 0, .offset = 0 };

	while (1) {
		down_write(&sdp->sd_log_flush_lock);
		error = gfs2_rbm_find(&rbm, GFS2_BLKST_UNLINKED, NULL, NULL,
				      true);
		up_write(&sdp->sd_log_flush_lock);
		if (error == -ENOSPC)
			break;
		if (WARN_ON_ONCE(error))
			break;

		block = gfs2_rbm_to_block(&rbm);
		if (gfs2_rbm_from_block(&rbm, block + 1))
			break;
		if (*last_unlinked != NO_BLOCK && block <= *last_unlinked)
			continue;
		if (block == skip)
			continue;
		*last_unlinked = block;

		error = gfs2_glock_get(sdp, block, &gfs2_iopen_glops, CREATE, &gl);
		if (error)
			continue;

		/* If the inode is already in cache, we can ignore it here
		 * because the existing inode disposal code will deal with
		 * it when all refs have gone away. Accessing gl_object like
		 * this is not safe in general. Here it is ok because we do
		 * not dereference the pointer, and we only need an approx
		 * answer to whether it is NULL or not.
		 */
		ip = gl->gl_object;

		if (ip || queue_work(gfs2_delete_workqueue, &gl->gl_delete) == 0)
			gfs2_glock_put(gl);
		else
			found++;

		/* Limit reclaim to sensible number of tasks */
		if (found > NR_CPUS)
			return;
	}

	rgd->rd_flags &= ~GFS2_RDF_CHECK;
	return;
}

/**
 * gfs2_rgrp_congested - Use stats to figure out whether an rgrp is congested
 * @rgd: The rgrp in question
 * @loops: An indication of how picky we can be (0=very, 1=less so)
 *
 * This function uses the recently added glock statistics in order to
 * figure out whether a parciular resource group is suffering from
 * contention from multiple nodes. This is done purely on the basis
 * of timings, since this is the only data we have to work with and
 * our aim here is to reject a resource group which is highly contended
 * but (very important) not to do this too often in order to ensure that
 * we do not land up introducing fragmentation by changing resource
 * groups when not actually required.
 *
 * The calculation is fairly simple, we want to know whether the SRTTB
 * (i.e. smoothed round trip time for blocking operations) to acquire
 * the lock for this rgrp's glock is significantly greater than the
 * time taken for resource groups on average. We introduce a margin in
 * the form of the variable @var which is computed as the sum of the two
 * respective variences, and multiplied by a factor depending on @loops
 * and whether we have a lot of data to base the decision on. This is
 * then tested against the square difference of the means in order to
 * decide whether the result is statistically significant or not.
 *
 * Returns: A boolean verdict on the congestion status
 */

static bool gfs2_rgrp_congested(const struct gfs2_rgrpd *rgd, int loops)
{
	const struct gfs2_glock *gl = rgd->rd_gl;
	const struct gfs2_sbd *sdp = gl->gl_name.ln_sbd;
	struct gfs2_lkstats *st;
	u64 r_dcount, l_dcount;
	u64 l_srttb, a_srttb = 0;
	s64 srttb_diff;
	u64 sqr_diff;
	u64 var;
	int cpu, nonzero = 0;

	preempt_disable();
	for_each_present_cpu(cpu) {
		st = &per_cpu_ptr(sdp->sd_lkstats, cpu)->lkstats[LM_TYPE_RGRP];
		if (st->stats[GFS2_LKS_SRTTB]) {
			a_srttb += st->stats[GFS2_LKS_SRTTB];
			nonzero++;
		}
	}
	st = &this_cpu_ptr(sdp->sd_lkstats)->lkstats[LM_TYPE_RGRP];
	if (nonzero)
		do_div(a_srttb, nonzero);
	r_dcount = st->stats[GFS2_LKS_DCOUNT];
	var = st->stats[GFS2_LKS_SRTTVARB] +
	      gl->gl_stats.stats[GFS2_LKS_SRTTVARB];
	preempt_enable();

	l_srttb = gl->gl_stats.stats[GFS2_LKS_SRTTB];
	l_dcount = gl->gl_stats.stats[GFS2_LKS_DCOUNT];

	if ((l_dcount < 1) || (r_dcount < 1) || (a_srttb == 0))
		return false;

	srttb_diff = a_srttb - l_srttb;
	sqr_diff = srttb_diff * srttb_diff;

	var *= 2;
	if (l_dcount < 8 || r_dcount < 8)
		var *= 2;
	if (loops == 1)
		var *= 2;

	return ((srttb_diff < 0) && (sqr_diff > var));
}

/**
 * gfs2_rgrp_used_recently
 * @rs: The block reservation with the rgrp to test
 * @msecs: The time limit in milliseconds
 *
 * Returns: True if the rgrp glock has been used within the time limit
 */
static bool gfs2_rgrp_used_recently(const struct gfs2_blkreserv *rs,
				    u64 msecs)
{
	u64 tdiff;

	tdiff = ktime_to_ns(ktime_sub(ktime_get_real(),
                            rs->rs_rbm.rgd->rd_gl->gl_dstamp));

	return tdiff > (msecs * 1000 * 1000);
}

static u32 gfs2_orlov_skip(const struct gfs2_inode *ip)
{
	const struct gfs2_sbd *sdp = GFS2_SB(&ip->i_inode);
	u32 skip;

	get_random_bytes(&skip, sizeof(skip));
	return skip % sdp->sd_rgrps;
}

static bool gfs2_select_rgrp(struct gfs2_rgrpd **pos, const struct gfs2_rgrpd *begin)
{
	struct gfs2_rgrpd *rgd = *pos;
	struct gfs2_sbd *sdp = rgd->rd_sbd;

	rgd = gfs2_rgrpd_get_next(rgd);
	if (rgd == NULL)
		rgd = gfs2_rgrpd_get_first(sdp);
	*pos = rgd;
	if (rgd != begin) /* If we didn't wrap */
		return true;
	return false;
}

/**
 * fast_to_acquire - determine if a resource group will be fast to acquire
 *
 * If this is one of our preferred rgrps, it should be quicker to acquire,
 * because we tried to set ourselves up as dlm lock master.
 */
static inline int fast_to_acquire(struct gfs2_rgrpd *rgd)
{
	struct gfs2_glock *gl = rgd->rd_gl;

	if (gl->gl_state != LM_ST_UNLOCKED && list_empty(&gl->gl_holders) &&
	    !test_bit(GLF_DEMOTE_IN_PROGRESS, &gl->gl_flags) &&
	    !test_bit(GLF_DEMOTE, &gl->gl_flags))
		return 1;
	if (rgd->rd_flags & GFS2_RDF_PREFERRED)
		return 1;
	return 0;
}

/**
 * gfs2_inplace_reserve - Reserve space in the filesystem
 * @ip: the inode to reserve space for
 * @ap: the allocation parameters
 *
 * We try our best to find an rgrp that has at least ap->target blocks
 * available. After a couple of passes (loops == 2), the prospects of finding
 * such an rgrp diminish. At this stage, we return the first rgrp that has
 * atleast ap->min_target blocks available. Either way, we set ap->allowed to
 * the number of blocks available in the chosen rgrp.
 *
 * Returns: 0 on success,
 *          -ENOMEM if a suitable rgrp can't be found
 *          errno otherwise
 */

int gfs2_inplace_reserve(struct gfs2_inode *ip, struct gfs2_alloc_parms *ap)
{
	struct gfs2_sbd *sdp = GFS2_SB(&ip->i_inode);
	struct gfs2_rgrpd *begin = NULL;
	struct gfs2_blkreserv *rs = &ip->i_res;
	int error = 0, rg_locked, flags = 0;
	u64 last_unlinked = NO_BLOCK;
	int loops = 0;
	u32 skip = 0;

	if (sdp->sd_args.ar_rgrplvb)
		flags |= GL_SKIP;
	if (gfs2_assert_warn(sdp, ap->target))
		return -EINVAL;
	if (gfs2_rs_active(rs)) {
		begin = rs->rs_rbm.rgd;
	} else if (ip->i_rgd && rgrp_contains_block(ip->i_rgd, ip->i_goal)) {
		rs->rs_rbm.rgd = begin = ip->i_rgd;
	} else {
		check_and_update_goal(ip);
		rs->rs_rbm.rgd = begin = gfs2_blk2rgrpd(sdp, ip->i_goal, 1);
	}
	if (S_ISDIR(ip->i_inode.i_mode) && (ap->aflags & GFS2_AF_ORLOV))
		skip = gfs2_orlov_skip(ip);
	if (rs->rs_rbm.rgd == NULL)
		return -EBADSLT;

	while (loops < 3) {
		rg_locked = 1;

		if (!gfs2_glock_is_locked_by_me(rs->rs_rbm.rgd->rd_gl)) {
			rg_locked = 0;
			if (skip && skip--)
				goto next_rgrp;
			if (!gfs2_rs_active(rs)) {
				if (loops == 0 &&
				    !fast_to_acquire(rs->rs_rbm.rgd))
					goto next_rgrp;
				if ((loops < 2) &&
				    gfs2_rgrp_used_recently(rs, 1000) &&
				    gfs2_rgrp_congested(rs->rs_rbm.rgd, loops))
					goto next_rgrp;
			}
			error = gfs2_glock_nq_init(rs->rs_rbm.rgd->rd_gl,
						   LM_ST_EXCLUSIVE, flags,
						   &rs->rs_rgd_gh);
			if (unlikely(error))
				return error;
			if (!gfs2_rs_active(rs) && (loops < 2) &&
			    gfs2_rgrp_congested(rs->rs_rbm.rgd, loops))
				goto skip_rgrp;
			if (sdp->sd_args.ar_rgrplvb) {
				error = update_rgrp_lvb(rs->rs_rbm.rgd);
				if (unlikely(error)) {
					gfs2_glock_dq_uninit(&rs->rs_rgd_gh);
					return error;
				}
			}
		}

		/* Skip unuseable resource groups */
		if ((rs->rs_rbm.rgd->rd_flags & (GFS2_RGF_NOALLOC |
						 GFS2_RDF_ERROR)) ||
		    (loops == 0 && ap->target > rs->rs_rbm.rgd->rd_extfail_pt))
			goto skip_rgrp;

		if (sdp->sd_args.ar_rgrplvb)
			gfs2_rgrp_bh_get(rs->rs_rbm.rgd);

		/* Get a reservation if we don't already have one */
		if (!gfs2_rs_active(rs))
			rg_mblk_search(rs->rs_rbm.rgd, ip, ap);

		/* Skip rgrps when we can't get a reservation on first pass */
		if (!gfs2_rs_active(rs) && (loops < 1))
			goto check_rgrp;

		/* If rgrp has enough free space, use it */
		if (rs->rs_rbm.rgd->rd_free_clone >= ap->target ||
		    (loops == 2 && ap->min_target &&
		     rs->rs_rbm.rgd->rd_free_clone >= ap->min_target)) {
			ip->i_rgd = rs->rs_rbm.rgd;
			ap->allowed = ip->i_rgd->rd_free_clone;
			return 0;
		}
check_rgrp:
		/* Check for unlinked inodes which can be reclaimed */
		if (rs->rs_rbm.rgd->rd_flags & GFS2_RDF_CHECK)
			try_rgrp_unlink(rs->rs_rbm.rgd, &last_unlinked,
					ip->i_no_addr);
skip_rgrp:
		/* Drop reservation, if we couldn't use reserved rgrp */
		if (gfs2_rs_active(rs))
			gfs2_rs_deltree(rs);

		/* Unlock rgrp if required */
		if (!rg_locked)
			gfs2_glock_dq_uninit(&rs->rs_rgd_gh);
next_rgrp:
		/* Find the next rgrp, and continue looking */
		if (gfs2_select_rgrp(&rs->rs_rbm.rgd, begin))
			continue;
		if (skip)
			continue;

		/* If we've scanned all the rgrps, but found no free blocks
		 * then this checks for some less likely conditions before
		 * trying again.
		 */
		loops++;
		/* Check that fs hasn't grown if writing to rindex */
		if (ip == GFS2_I(sdp->sd_rindex) && !sdp->sd_rindex_uptodate) {
			error = gfs2_ri_update(ip);
			if (error)
				return error;
		}
		/* Flushing the log may release space */
		if (loops == 2)
			gfs2_log_flush(sdp, NULL, NORMAL_FLUSH);
	}

	return -ENOSPC;
}

/**
 * gfs2_inplace_release - release an inplace reservation
 * @ip: the inode the reservation was taken out on
 *
 * Release a reservation made by gfs2_inplace_reserve().
 */

void gfs2_inplace_release(struct gfs2_inode *ip)
{
	struct gfs2_blkreserv *rs = &ip->i_res;

	if (gfs2_holder_initialized(&rs->rs_rgd_gh))
		gfs2_glock_dq_uninit(&rs->rs_rgd_gh);
}

/**
 * gfs2_get_block_type - Check a block in a RG is of given type
 * @rgd: the resource group holding the block
 * @block: the block number
 *
 * Returns: The block type (GFS2_BLKST_*)
 */

static unsigned char gfs2_get_block_type(struct gfs2_rgrpd *rgd, u64 block)
{
	struct gfs2_rbm rbm = { .rgd = rgd, };
	int ret;

	ret = gfs2_rbm_from_block(&rbm, block);
	WARN_ON_ONCE(ret != 0);

	return gfs2_testbit(&rbm);
}


/**
 * gfs2_alloc_extent - allocate an extent from a given bitmap
 * @rbm: the resource group information
 * @dinode: TRUE if the first block we allocate is for a dinode
 * @n: The extent length (value/result)
 *
 * Add the bitmap buffer to the transaction.
 * Set the found bits to @new_state to change block's allocation state.
 */
static void gfs2_alloc_extent(const struct gfs2_rbm *rbm, bool dinode,
			     unsigned int *n)
{
	struct gfs2_rbm pos = { .rgd = rbm->rgd, };
	const unsigned int elen = *n;
	u64 block;
	int ret;

	*n = 1;
	block = gfs2_rbm_to_block(rbm);
	gfs2_trans_add_meta(rbm->rgd->rd_gl, rbm_bi(rbm)->bi_bh);
	gfs2_setbit(rbm, true, dinode ? GFS2_BLKST_DINODE : GFS2_BLKST_USED);
	block++;
	while (*n < elen) {
		ret = gfs2_rbm_from_block(&pos, block);
		if (ret || gfs2_testbit(&pos) != GFS2_BLKST_FREE)
			break;
		gfs2_trans_add_meta(pos.rgd->rd_gl, rbm_bi(&pos)->bi_bh);
		gfs2_setbit(&pos, true, GFS2_BLKST_USED);
		(*n)++;
		block++;
	}
}

/**
 * rgblk_free - Change alloc state of given block(s)
 * @sdp: the filesystem
 * @bstart: the start of a run of blocks to free
 * @blen: the length of the block run (all must lie within ONE RG!)
 * @new_state: GFS2_BLKST_XXX the after-allocation block state
 *
 * Returns:  Resource group containing the block(s)
 */

static struct gfs2_rgrpd *rgblk_free(struct gfs2_sbd *sdp, u64 bstart,
				     u32 blen, unsigned char new_state)
{
	struct gfs2_rbm rbm;
	struct gfs2_bitmap *bi, *bi_prev = NULL;

	rbm.rgd = gfs2_blk2rgrpd(sdp, bstart, 1);
	if (!rbm.rgd) {
		if (gfs2_consist(sdp))
			fs_err(sdp, "block = %llu\n", (unsigned long long)bstart);
		return NULL;
	}

	gfs2_rbm_from_block(&rbm, bstart);
	while (blen--) {
		bi = rbm_bi(&rbm);
		if (bi != bi_prev) {
			if (!bi->bi_clone) {
				bi->bi_clone = kmalloc(bi->bi_bh->b_size,
						      GFP_NOFS | __GFP_NOFAIL);
				memcpy(bi->bi_clone + bi->bi_offset,
				       bi->bi_bh->b_data + bi->bi_offset,
				       bi->bi_len);
			}
			gfs2_trans_add_meta(rbm.rgd->rd_gl, bi->bi_bh);
			bi_prev = bi;
		}
		gfs2_setbit(&rbm, false, new_state);
		gfs2_rbm_incr(&rbm);
	}

	return rbm.rgd;
}

/**
 * gfs2_rgrp_dump - print out an rgrp
 * @seq: The iterator
 * @gl: The glock in question
 *
 */

void gfs2_rgrp_dump(struct seq_file *seq, const struct gfs2_glock *gl)
{
	struct gfs2_rgrpd *rgd = gl->gl_object;
	struct gfs2_blkreserv *trs;
	const struct rb_node *n;

	if (rgd == NULL)
		return;
	gfs2_print_dbg(seq, " R: n:%llu f:%02x b:%u/%u i:%u r:%u e:%u\n",
		       (unsigned long long)rgd->rd_addr, rgd->rd_flags,
		       rgd->rd_free, rgd->rd_free_clone, rgd->rd_dinodes,
		       rgd->rd_reserved, rgd->rd_extfail_pt);
	spin_lock(&rgd->rd_rsspin);
	for (n = rb_first(&rgd->rd_rstree); n; n = rb_next(&trs->rs_node)) {
		trs = rb_entry(n, struct gfs2_blkreserv, rs_node);
		dump_rs(seq, trs);
	}
	spin_unlock(&rgd->rd_rsspin);
}

static void gfs2_rgrp_error(struct gfs2_rgrpd *rgd)
{
	struct gfs2_sbd *sdp = rgd->rd_sbd;
	fs_warn(sdp, "rgrp %llu has an error, marking it readonly until umount\n",
		(unsigned long long)rgd->rd_addr);
	fs_warn(sdp, "umount on all nodes and run fsck.gfs2 to fix the error\n");
	gfs2_rgrp_dump(NULL, rgd->rd_gl);
	rgd->rd_flags |= GFS2_RDF_ERROR;
}

/**
 * gfs2_adjust_reservation - Adjust (or remove) a reservation after allocation
 * @ip: The inode we have just allocated blocks for
 * @rbm: The start of the allocated blocks
 * @len: The extent length
 *
 * Adjusts a reservation after an allocation has taken place. If the
 * reservation does not match the allocation, or if it is now empty
 * then it is removed.
 */

static void gfs2_adjust_reservation(struct gfs2_inode *ip,
				    const struct gfs2_rbm *rbm, unsigned len)
{
	struct gfs2_blkreserv *rs = &ip->i_res;
	struct gfs2_rgrpd *rgd = rbm->rgd;
	unsigned rlen;
	u64 block;
	int ret;

	spin_lock(&rgd->rd_rsspin);
	if (gfs2_rs_active(rs)) {
		if (gfs2_rbm_eq(&rs->rs_rbm, rbm)) {
			block = gfs2_rbm_to_block(rbm);
			ret = gfs2_rbm_from_block(&rs->rs_rbm, block + len);
			rlen = min(rs->rs_free, len);
			rs->rs_free -= rlen;
			rgd->rd_reserved -= rlen;
			trace_gfs2_rs(rs, TRACE_RS_CLAIM);
			if (rs->rs_free && !ret)
				goto out;
			/* We used up our block reservation, so we should
			   reserve more blocks next time. */
			atomic_add(RGRP_RSRV_ADDBLKS, &rs->rs_sizehint);
		}
		__rs_deltree(rs);
	}
out:
	spin_unlock(&rgd->rd_rsspin);
}

/**
 * gfs2_set_alloc_start - Set starting point for block allocation
 * @rbm: The rbm which will be set to the required location
 * @ip: The gfs2 inode
 * @dinode: Flag to say if allocation includes a new inode
 *
 * This sets the starting point from the reservation if one is active
 * otherwise it falls back to guessing a start point based on the
 * inode's goal block or the last allocation point in the rgrp.
 */

static void gfs2_set_alloc_start(struct gfs2_rbm *rbm,
				 const struct gfs2_inode *ip, bool dinode)
{
	u64 goal;

	if (gfs2_rs_active(&ip->i_res)) {
		*rbm = ip->i_res.rs_rbm;
		return;
	}

	if (!dinode && rgrp_contains_block(rbm->rgd, ip->i_goal))
		goal = ip->i_goal;
	else
		goal = rbm->rgd->rd_last_alloc + rbm->rgd->rd_data0;

	gfs2_rbm_from_block(rbm, goal);
}

/**
 * gfs2_alloc_blocks - Allocate one or more blocks of data and/or a dinode
 * @ip: the inode to allocate the block for
 * @bn: Used to return the starting block number
 * @nblocks: requested number of blocks/extent length (value/result)
 * @dinode: 1 if we're allocating a dinode block, else 0
 * @generation: the generation number of the inode
 *
 * Returns: 0 or error
 */

int gfs2_alloc_blocks(struct gfs2_inode *ip, u64 *bn, unsigned int *nblocks,
		      bool dinode, u64 *generation)
{
	struct gfs2_sbd *sdp = GFS2_SB(&ip->i_inode);
	struct buffer_head *dibh;
	struct gfs2_rbm rbm = { .rgd = ip->i_rgd, };
	unsigned int ndata;
	u64 block; /* block, within the file system scope */
	int error;

	gfs2_set_alloc_start(&rbm, ip, dinode);
	error = gfs2_rbm_find(&rbm, GFS2_BLKST_FREE, NULL, ip, false);

	if (error == -ENOSPC) {
		gfs2_set_alloc_start(&rbm, ip, dinode);
		error = gfs2_rbm_find(&rbm, GFS2_BLKST_FREE, NULL, NULL, false);
	}

	/* Since all blocks are reserved in advance, this shouldn't happen */
	if (error) {
		fs_warn(sdp, "inum=%llu error=%d, nblocks=%u, full=%d fail_pt=%d\n",
			(unsigned long long)ip->i_no_addr, error, *nblocks,
			test_bit(GBF_FULL, &rbm.rgd->rd_bits->bi_flags),
			rbm.rgd->rd_extfail_pt);
		goto rgrp_error;
	}

	gfs2_alloc_extent(&rbm, dinode, nblocks);
	block = gfs2_rbm_to_block(&rbm);
	rbm.rgd->rd_last_alloc = block - rbm.rgd->rd_data0;
	if (gfs2_rs_active(&ip->i_res))
		gfs2_adjust_reservation(ip, &rbm, *nblocks);
	ndata = *nblocks;
	if (dinode)
		ndata--;

	if (!dinode) {
		ip->i_goal = block + ndata - 1;
		error = gfs2_meta_inode_buffer(ip, &dibh);
		if (error == 0) {
			struct gfs2_dinode *di =
				(struct gfs2_dinode *)dibh->b_data;
			gfs2_trans_add_meta(ip->i_gl, dibh);
			di->di_goal_meta = di->di_goal_data =
				cpu_to_be64(ip->i_goal);
			brelse(dibh);
		}
	}
	if (rbm.rgd->rd_free < *nblocks) {
		pr_warn("nblocks=%u\n", *nblocks);
		goto rgrp_error;
	}

	rbm.rgd->rd_free -= *nblocks;
	if (dinode) {
		rbm.rgd->rd_dinodes++;
		*generation = rbm.rgd->rd_igeneration++;
		if (*generation == 0)
			*generation = rbm.rgd->rd_igeneration++;
	}

	gfs2_trans_add_meta(rbm.rgd->rd_gl, rbm.rgd->rd_bits[0].bi_bh);
	gfs2_rgrp_out(rbm.rgd, rbm.rgd->rd_bits[0].bi_bh->b_data);
	gfs2_rgrp_ondisk2lvb(rbm.rgd->rd_rgl, rbm.rgd->rd_bits[0].bi_bh->b_data);

	gfs2_statfs_change(sdp, 0, -(s64)*nblocks, dinode ? 1 : 0);
	if (dinode)
		gfs2_trans_add_unrevoke(sdp, block, *nblocks);

	gfs2_quota_change(ip, *nblocks, ip->i_inode.i_uid, ip->i_inode.i_gid);

	rbm.rgd->rd_free_clone -= *nblocks;
	trace_gfs2_block_alloc(ip, rbm.rgd, block, *nblocks,
			       dinode ? GFS2_BLKST_DINODE : GFS2_BLKST_USED);
	*bn = block;
	return 0;

rgrp_error:
	gfs2_rgrp_error(rbm.rgd);
	return -EIO;
}

/**
 * __gfs2_free_blocks - free a contiguous run of block(s)
 * @ip: the inode these blocks are being freed from
 * @bstart: first block of a run of contiguous blocks
 * @blen: the length of the block run
 * @meta: 1 if the blocks represent metadata
 *
 */

void __gfs2_free_blocks(struct gfs2_inode *ip, u64 bstart, u32 blen, int meta)
{
	struct gfs2_sbd *sdp = GFS2_SB(&ip->i_inode);
	struct gfs2_rgrpd *rgd;

	rgd = rgblk_free(sdp, bstart, blen, GFS2_BLKST_FREE);
	if (!rgd)
		return;
	trace_gfs2_block_alloc(ip, rgd, bstart, blen, GFS2_BLKST_FREE);
	rgd->rd_free += blen;
	rgd->rd_flags &= ~GFS2_RGF_TRIMMED;
	gfs2_trans_add_meta(rgd->rd_gl, rgd->rd_bits[0].bi_bh);
	gfs2_rgrp_out(rgd, rgd->rd_bits[0].bi_bh->b_data);
	gfs2_rgrp_ondisk2lvb(rgd->rd_rgl, rgd->rd_bits[0].bi_bh->b_data);

	/* Directories keep their data in the metadata address space */
	if (meta || ip->i_depth)
		gfs2_meta_wipe(ip, bstart, blen);
}

/**
 * gfs2_free_meta - free a contiguous run of data block(s)
 * @ip: the inode these blocks are being freed from
 * @bstart: first block of a run of contiguous blocks
 * @blen: the length of the block run
 *
 */

void gfs2_free_meta(struct gfs2_inode *ip, u64 bstart, u32 blen)
{
	struct gfs2_sbd *sdp = GFS2_SB(&ip->i_inode);

	__gfs2_free_blocks(ip, bstart, blen, 1);
	gfs2_statfs_change(sdp, 0, +blen, 0);
	gfs2_quota_change(ip, -(s64)blen, ip->i_inode.i_uid, ip->i_inode.i_gid);
}

void gfs2_unlink_di(struct inode *inode)
{
	struct gfs2_inode *ip = GFS2_I(inode);
	struct gfs2_sbd *sdp = GFS2_SB(inode);
	struct gfs2_rgrpd *rgd;
	u64 blkno = ip->i_no_addr;

	rgd = rgblk_free(sdp, blkno, 1, GFS2_BLKST_UNLINKED);
	if (!rgd)
		return;
	trace_gfs2_block_alloc(ip, rgd, blkno, 1, GFS2_BLKST_UNLINKED);
	gfs2_trans_add_meta(rgd->rd_gl, rgd->rd_bits[0].bi_bh);
	gfs2_rgrp_out(rgd, rgd->rd_bits[0].bi_bh->b_data);
	gfs2_rgrp_ondisk2lvb(rgd->rd_rgl, rgd->rd_bits[0].bi_bh->b_data);
	update_rgrp_lvb_unlinked(rgd, 1);
}

static void gfs2_free_uninit_di(struct gfs2_rgrpd *rgd, u64 blkno)
{
	struct gfs2_sbd *sdp = rgd->rd_sbd;
	struct gfs2_rgrpd *tmp_rgd;

	tmp_rgd = rgblk_free(sdp, blkno, 1, GFS2_BLKST_FREE);
	if (!tmp_rgd)
		return;
	gfs2_assert_withdraw(sdp, rgd == tmp_rgd);

	if (!rgd->rd_dinodes)
		gfs2_consist_rgrpd(rgd);
	rgd->rd_dinodes--;
	rgd->rd_free++;

	gfs2_trans_add_meta(rgd->rd_gl, rgd->rd_bits[0].bi_bh);
	gfs2_rgrp_out(rgd, rgd->rd_bits[0].bi_bh->b_data);
	gfs2_rgrp_ondisk2lvb(rgd->rd_rgl, rgd->rd_bits[0].bi_bh->b_data);
	update_rgrp_lvb_unlinked(rgd, -1);

	gfs2_statfs_change(sdp, 0, +1, -1);
}


void gfs2_free_di(struct gfs2_rgrpd *rgd, struct gfs2_inode *ip)
{
	gfs2_free_uninit_di(rgd, ip->i_no_addr);
	trace_gfs2_block_alloc(ip, rgd, ip->i_no_addr, 1, GFS2_BLKST_FREE);
	gfs2_quota_change(ip, -1, ip->i_inode.i_uid, ip->i_inode.i_gid);
	gfs2_meta_wipe(ip, ip->i_no_addr, 1);
}

/**
 * gfs2_check_blk_type - Check the type of a block
 * @sdp: The superblock
 * @no_addr: The block number to check
 * @type: The block type we are looking for
 *
 * Returns: 0 if the block type matches the expected type
 *          -ESTALE if it doesn't match
 *          or -ve errno if something went wrong while checking
 */

int gfs2_check_blk_type(struct gfs2_sbd *sdp, u64 no_addr, unsigned int type)
{
	struct gfs2_rgrpd *rgd;
	struct gfs2_holder rgd_gh;
	int error = -EINVAL;

	rgd = gfs2_blk2rgrpd(sdp, no_addr, 1);
	if (!rgd)
		goto fail;

	error = gfs2_glock_nq_init(rgd->rd_gl, LM_ST_SHARED, 0, &rgd_gh);
	if (error)
		goto fail;

	if (gfs2_get_block_type(rgd, no_addr) != type)
		error = -ESTALE;

	gfs2_glock_dq_uninit(&rgd_gh);
fail:
	return error;
}

/**
 * gfs2_rlist_add - add a RG to a list of RGs
 * @ip: the inode
 * @rlist: the list of resource groups
 * @block: the block
 *
 * Figure out what RG a block belongs to and add that RG to the list
 *
 * FIXME: Don't use NOFAIL
 *
 */

void gfs2_rlist_add(struct gfs2_inode *ip, struct gfs2_rgrp_list *rlist,
		    u64 block)
{
	struct gfs2_sbd *sdp = GFS2_SB(&ip->i_inode);
	struct gfs2_rgrpd *rgd;
	struct gfs2_rgrpd **tmp;
	unsigned int new_space;
	unsigned int x;

	if (gfs2_assert_warn(sdp, !rlist->rl_ghs))
		return;

	if (ip->i_rgd && rgrp_contains_block(ip->i_rgd, block))
		rgd = ip->i_rgd;
	else
		rgd = gfs2_blk2rgrpd(sdp, block, 1);
	if (!rgd) {
		fs_err(sdp, "rlist_add: no rgrp for block %llu\n", (unsigned long long)block);
		return;
	}
	ip->i_rgd = rgd;

	for (x = 0; x < rlist->rl_rgrps; x++)
		if (rlist->rl_rgd[x] == rgd)
			return;

	if (rlist->rl_rgrps == rlist->rl_space) {
		new_space = rlist->rl_space + 10;

		tmp = kcalloc(new_space, sizeof(struct gfs2_rgrpd *),
			      GFP_NOFS | __GFP_NOFAIL);

		if (rlist->rl_rgd) {
			memcpy(tmp, rlist->rl_rgd,
			       rlist->rl_space * sizeof(struct gfs2_rgrpd *));
			kfree(rlist->rl_rgd);
		}

		rlist->rl_space = new_space;
		rlist->rl_rgd = tmp;
	}

	rlist->rl_rgd[rlist->rl_rgrps++] = rgd;
}

/**
 * gfs2_rlist_alloc - all RGs have been added to the rlist, now allocate
 *      and initialize an array of glock holders for them
 * @rlist: the list of resource groups
 * @state: the lock state to acquire the RG lock in
 *
 * FIXME: Don't use NOFAIL
 *
 */

void gfs2_rlist_alloc(struct gfs2_rgrp_list *rlist, unsigned int state)
{
	unsigned int x;

	rlist->rl_ghs = kmalloc(rlist->rl_rgrps * sizeof(struct gfs2_holder),
				GFP_NOFS | __GFP_NOFAIL);
	for (x = 0; x < rlist->rl_rgrps; x++)
		gfs2_holder_init(rlist->rl_rgd[x]->rd_gl,
				state, 0,
				&rlist->rl_ghs[x]);
}

/**
 * gfs2_rlist_free - free a resource group list
 * @rlist: the list of resource groups
 *
 */

void gfs2_rlist_free(struct gfs2_rgrp_list *rlist)
{
	unsigned int x;

	kfree(rlist->rl_rgd);

	if (rlist->rl_ghs) {
		for (x = 0; x < rlist->rl_rgrps; x++)
			gfs2_holder_uninit(&rlist->rl_ghs[x]);
		kfree(rlist->rl_ghs);
		rlist->rl_ghs = NULL;
	}
}
<|MERGE_RESOLUTION|>--- conflicted
+++ resolved
@@ -705,12 +705,7 @@
 		rb_erase(n, &sdp->sd_rindex_tree);
 
 		if (gl) {
-<<<<<<< HEAD
-			glock_set_object(gl, NULL);
-			gfs2_glock_add_to_lru(gl);
-=======
 			glock_clear_object(gl, rgd);
->>>>>>> bb176f67
 			gfs2_glock_put(gl);
 		}
 
