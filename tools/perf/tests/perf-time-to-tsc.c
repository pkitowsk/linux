--- conflicted
+++ resolved
@@ -22,8 +22,6 @@
 #include "tests.h"
 #include "pmu.h"
 #include "pmu-hybrid.h"
-<<<<<<< HEAD
-=======
 
 /*
  * Except x86_64/i386 and Arm64, other archs don't support TSC in perf.  Just
@@ -34,7 +32,6 @@
 #else
 #define TSC_IS_SUPPORTED 0
 #endif
->>>>>>> df0cc57e
 
 #define CHECK__(x) {				\
 	while ((x) < 0) {			\
