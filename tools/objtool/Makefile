# SPDX-License-Identifier: GPL-2.0
include ../scripts/Makefile.include
include ../scripts/Makefile.arch

ifeq ($(ARCH),x86_64)
ARCH := x86
endif

# always use the host compiler
HOSTCC	?= gcc
HOSTLD	?= ld
CC	 = $(HOSTCC)
LD	 = $(HOSTLD)
AR	 = ar

ifeq ($(srctree),)
srctree := $(patsubst %/,%,$(dir $(CURDIR)))
srctree := $(patsubst %/,%,$(dir $(srctree)))
endif

SUBCMD_SRCDIR		= $(srctree)/tools/lib/subcmd/
LIBSUBCMD_OUTPUT	= $(if $(OUTPUT),$(OUTPUT),$(CURDIR)/)
LIBSUBCMD		= $(LIBSUBCMD_OUTPUT)libsubcmd.a

OBJTOOL    := $(OUTPUT)objtool
OBJTOOL_IN := $(OBJTOOL)-in.o

all: $(OBJTOOL)

INCLUDES := -I$(srctree)/tools/include \
	    -I$(srctree)/tools/arch/$(HOSTARCH)/include/uapi \
	    -I$(srctree)/tools/objtool/arch/$(ARCH)/include
WARNINGS := $(EXTRA_WARNINGS) -Wno-switch-default -Wno-switch-enum -Wno-packed
CFLAGS   += -Wall -Werror $(WARNINGS) -fomit-frame-pointer -O2 -g $(INCLUDES)
LDFLAGS  += -lelf $(LIBSUBCMD)

# Allow old libelf to be used:
elfshdr := $(shell echo '\#include <libelf.h>' | $(CC) $(CFLAGS) -x c -E - | grep elf_getshdr)
CFLAGS += $(if $(elfshdr),,-DLIBELF_USE_DEPRECATED)

AWK = awk
export srctree OUTPUT CFLAGS SRCARCH AWK
include $(srctree)/tools/build/Makefile.include

$(OBJTOOL_IN): fixdep FORCE
	@$(MAKE) $(build)=objtool

$(OBJTOOL): $(LIBSUBCMD) $(OBJTOOL_IN)
<<<<<<< HEAD
	@./sync-check.sh
=======
	@$(CONFIG_SHELL) ./sync-check.sh
>>>>>>> 8f05b9c6
	$(QUIET_LINK)$(CC) $(OBJTOOL_IN) $(LDFLAGS) -o $@


$(LIBSUBCMD): fixdep FORCE
	$(Q)$(MAKE) -C $(SUBCMD_SRCDIR) OUTPUT=$(LIBSUBCMD_OUTPUT)

clean:
	$(call QUIET_CLEAN, objtool) $(RM) $(OBJTOOL)
	$(Q)find $(OUTPUT) -name '*.o' -delete -o -name '\.*.cmd' -delete -o -name '\.*.d' -delete
	$(Q)$(RM) $(OUTPUT)arch/x86/lib/inat-tables.c $(OUTPUT)fixdep

FORCE:

.PHONY: clean FORCE<|MERGE_RESOLUTION|>--- conflicted
+++ resolved
@@ -46,11 +46,7 @@
 	@$(MAKE) $(build)=objtool
 
 $(OBJTOOL): $(LIBSUBCMD) $(OBJTOOL_IN)
-<<<<<<< HEAD
-	@./sync-check.sh
-=======
 	@$(CONFIG_SHELL) ./sync-check.sh
->>>>>>> 8f05b9c6
 	$(QUIET_LINK)$(CC) $(OBJTOOL_IN) $(LDFLAGS) -o $@
 
 
