--- conflicted
+++ resolved
@@ -1496,8 +1496,6 @@
  * @NL80211_ATTR_RXMGMT_FLAGS: flags for nl80211_send_mgmt(), u32.
  *	As specified in the &enum nl80211_rxmgmt_flags.
  *
-<<<<<<< HEAD
-=======
  * @NL80211_ATTR_STA_SUPPORTED_CHANNELS: array of supported channels.
  *
  * @NL80211_ATTR_STA_SUPPORTED_OPER_CLASSES: array of supported
@@ -1510,7 +1508,6 @@
  *	to react to radar events, e.g. initiate a channel switch or leave the
  *	IBSS network.
  *
->>>>>>> d8ec26d7
  * @NL80211_ATTR_MAX: highest attribute number currently defined
  * @__NL80211_ATTR_AFTER_LAST: internal use
  */
@@ -1821,15 +1818,12 @@
 
 	NL80211_ATTR_RXMGMT_FLAGS,
 
-<<<<<<< HEAD
-=======
 	NL80211_ATTR_STA_SUPPORTED_CHANNELS,
 
 	NL80211_ATTR_STA_SUPPORTED_OPER_CLASSES,
 
 	NL80211_ATTR_HANDLE_DFS,
 
->>>>>>> d8ec26d7
 	/* add attributes here, update the policy in nl80211.c */
 
 	__NL80211_ATTR_AFTER_LAST,
