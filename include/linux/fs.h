--- conflicted
+++ resolved
@@ -152,10 +152,7 @@
 #define WRITE_SYNC_PLUG	(WRITE | (1 << BIO_RW_SYNCIO) | (1 << BIO_RW_NOIDLE))
 #define WRITE_SYNC	(WRITE_SYNC_PLUG | (1 << BIO_RW_UNPLUG))
 #define WRITE_ODIRECT_PLUG	(WRITE | (1 << BIO_RW_SYNCIO))
-<<<<<<< HEAD
-=======
 #define WRITE_META	(WRITE | (1 << BIO_RW_META))
->>>>>>> 2fbe74b9
 #define SWRITE_SYNC_PLUG	\
 			(SWRITE | (1 << BIO_RW_SYNCIO) | (1 << BIO_RW_NOIDLE))
 #define SWRITE_SYNC	(SWRITE_SYNC_PLUG | (1 << BIO_RW_UNPLUG))
