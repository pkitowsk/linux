// SPDX-License-Identifier: (GPL-2.0-only OR BSD-3-Clause)
//
// This file is provided under a dual BSD/GPLv2 license.  When using or
// redistributing this file, you may do so under either license.
//
// Copyright(c) 2018 Intel Corporation. All rights reserved.
//
// Author: Liam Girdwood <liam.r.girdwood@linux.intel.com>
//
// PCM Layer, interface between ALSA and IPC.
//

#include <linux/pm_runtime.h>
#include <sound/pcm_params.h>
#include <sound/sof.h>
#include "sof-priv.h"
#include "sof-audio.h"
#include "sof-utils.h"
#include "ops.h"

/* Create DMA buffer page table for DSP */
static int create_page_table(struct snd_soc_component *component,
			     struct snd_pcm_substream *substream,
			     unsigned char *dma_area, size_t size)
{
	struct snd_soc_pcm_runtime *rtd = asoc_substream_to_rtd(substream);
	struct snd_sof_pcm *spcm;
	struct snd_dma_buffer *dmab = snd_pcm_get_dma_buf(substream);
	int stream = substream->stream;

	spcm = snd_sof_find_spcm_dai(component, rtd);
	if (!spcm)
		return -EINVAL;

	return snd_sof_create_page_table(component->dev, dmab,
		spcm->stream[stream].page_table.area, size);
}

/*
 * sof pcm period elapse work
 */
static void snd_sof_pcm_period_elapsed_work(struct work_struct *work)
{
	struct snd_sof_pcm_stream *sps =
		container_of(work, struct snd_sof_pcm_stream,
			     period_elapsed_work);

	snd_pcm_period_elapsed(sps->substream);
}

void snd_sof_pcm_init_elapsed_work(struct work_struct *work)
{
	 INIT_WORK(work, snd_sof_pcm_period_elapsed_work);
}

/*
 * sof pcm period elapse, this could be called at irq thread context.
 */
void snd_sof_pcm_period_elapsed(struct snd_pcm_substream *substream)
{
	struct snd_soc_pcm_runtime *rtd = asoc_substream_to_rtd(substream);
	struct snd_soc_component *component =
		snd_soc_rtdcom_lookup(rtd, SOF_AUDIO_PCM_DRV_NAME);
	struct snd_sof_pcm *spcm;

	spcm = snd_sof_find_spcm_dai(component, rtd);
	if (!spcm) {
		dev_err(component->dev,
			"error: period elapsed for unknown stream!\n");
		return;
	}

	/*
	 * snd_pcm_period_elapsed() can be called in interrupt context
	 * before IRQ_HANDLED is returned. Inside snd_pcm_period_elapsed(),
	 * when the PCM is done draining or xrun happened, a STOP IPC will
	 * then be sent and this IPC will hit IPC timeout.
	 * To avoid sending IPC before the previous IPC is handled, we
	 * schedule delayed work here to call the snd_pcm_period_elapsed().
	 */
	schedule_work(&spcm->stream[substream->stream].period_elapsed_work);
}
EXPORT_SYMBOL(snd_sof_pcm_period_elapsed);

<<<<<<< HEAD
int sof_pcm_setup_connected_widgets(struct snd_sof_dev *sdev, struct snd_soc_pcm_runtime *rtd,
				    struct snd_sof_pcm *spcm, int dir)
=======
static int
sof_pcm_setup_connected_widgets(struct snd_sof_dev *sdev, struct snd_soc_pcm_runtime *rtd,
				struct snd_sof_pcm *spcm, struct snd_pcm_hw_params *params,
				struct snd_sof_platform_stream_params *platform_params, int dir)
>>>>>>> 88084a3d
{
	struct snd_soc_dai *dai;
	int ret, j;

	/* query DAPM for list of connected widgets and set them up */
	for_each_rtd_cpu_dais(rtd, j, dai) {
		struct snd_soc_dapm_widget_list *list;

		ret = snd_soc_dapm_dai_get_connected_widgets(dai, dir, &list,
							     dpcm_end_walk_at_be);
		if (ret < 0) {
			dev_err(sdev->dev, "error: dai %s has no valid %s path\n", dai->name,
				dir == SNDRV_PCM_STREAM_PLAYBACK ? "playback" : "capture");
			return ret;
		}

		spcm->stream[dir].list = list;

		ret = sof_widget_list_setup(sdev, spcm, params, platform_params, dir);
		if (ret < 0) {
			dev_err(sdev->dev, "error: failed widget list set up for pcm %d dir %d\n",
				spcm->pcm.pcm_id, dir);
			spcm->stream[dir].list = NULL;
			snd_soc_dapm_dai_free_widgets(&list);
			return ret;
		}
	}

	return 0;
}

static int sof_pcm_hw_params(struct snd_soc_component *component,
			     struct snd_pcm_substream *substream,
			     struct snd_pcm_hw_params *params)
{
	struct snd_sof_dev *sdev = snd_soc_component_get_drvdata(component);
	struct snd_soc_pcm_runtime *rtd = asoc_substream_to_rtd(substream);
	struct snd_sof_platform_stream_params platform_params = { 0 };
	const struct sof_ipc_pcm_ops *pcm_ops = sdev->ipc->ops->pcm;
	struct snd_pcm_runtime *runtime = substream->runtime;
	struct snd_sof_pcm *spcm;
	int ret;

	/* nothing to do for BE */
	if (rtd->dai_link->no_pcm)
		return 0;

	spcm = snd_sof_find_spcm_dai(component, rtd);
	if (!spcm)
		return -EINVAL;

	/*
	 * Handle repeated calls to hw_params() without free_pcm() in
	 * between. At least ALSA OSS emulation depends on this.
	 */
	if (pcm_ops->hw_free && spcm->prepared[substream->stream]) {
		ret = pcm_ops->hw_free(component, substream);
<<<<<<< HEAD
		if (ret < 0)
			return ret;

		spcm->prepared[substream->stream] = false;
	}

	dev_dbg(component->dev, "pcm: hw params stream %d dir %d\n",
		spcm->pcm.pcm_id, substream->stream);

	/* if this is a repeated hw_params without hw_free, skip setting up widgets */
	if (!spcm->stream[substream->stream].list) {
		ret = sof_pcm_setup_connected_widgets(sdev, rtd, spcm, substream->stream);
		if (ret < 0)
			return ret;
	}

	/* create compressed page table for audio firmware */
	if (runtime->buffer_changed) {
		ret = create_page_table(component, substream, runtime->dma_area,
					runtime->dma_bytes);

		if (ret < 0)
			return ret;
	}

=======
		if (ret < 0)
			return ret;

		spcm->prepared[substream->stream] = false;
	}

	dev_dbg(component->dev, "pcm: hw params stream %d dir %d\n",
		spcm->pcm.pcm_id, substream->stream);

>>>>>>> 88084a3d
	ret = snd_sof_pcm_platform_hw_params(sdev, substream, params, &platform_params);
	if (ret < 0) {
		dev_err(component->dev, "platform hw params failed\n");
		return ret;
	}

<<<<<<< HEAD
	if (pcm_ops->hw_params) {
		ret = pcm_ops->hw_params(component, substream, params, &platform_params);
=======
	/* if this is a repeated hw_params without hw_free, skip setting up widgets */
	if (!spcm->stream[substream->stream].list) {
		ret = sof_pcm_setup_connected_widgets(sdev, rtd, spcm, params, &platform_params,
						      substream->stream);
>>>>>>> 88084a3d
		if (ret < 0)
			return ret;
	}

<<<<<<< HEAD
=======
	/* create compressed page table for audio firmware */
	if (runtime->buffer_changed) {
		ret = create_page_table(component, substream, runtime->dma_area,
					runtime->dma_bytes);

		if (ret < 0)
			return ret;
	}

	if (pcm_ops->hw_params) {
		ret = pcm_ops->hw_params(component, substream, params, &platform_params);
		if (ret < 0)
			return ret;
	}

>>>>>>> 88084a3d
	spcm->prepared[substream->stream] = true;

	/* save pcm hw_params */
	memcpy(&spcm->params[substream->stream], params, sizeof(*params));

	return 0;
}

static int sof_pcm_hw_free(struct snd_soc_component *component,
			   struct snd_pcm_substream *substream)
{
	struct snd_soc_pcm_runtime *rtd = asoc_substream_to_rtd(substream);
	struct snd_sof_dev *sdev = snd_soc_component_get_drvdata(component);
	const struct sof_ipc_pcm_ops *pcm_ops = sdev->ipc->ops->pcm;
	struct snd_sof_pcm *spcm;
	int ret, err = 0;

	/* nothing to do for BE */
	if (rtd->dai_link->no_pcm)
		return 0;

	spcm = snd_sof_find_spcm_dai(component, rtd);
	if (!spcm)
		return -EINVAL;

	dev_dbg(component->dev, "pcm: free stream %d dir %d\n",
		spcm->pcm.pcm_id, substream->stream);

	/* free PCM in the DSP */
	if (pcm_ops->hw_free && spcm->prepared[substream->stream]) {
		ret = pcm_ops->hw_free(component, substream);
		if (ret < 0)
			err = ret;

		spcm->prepared[substream->stream] = false;
	}

	/* stop DMA */
	ret = snd_sof_pcm_platform_hw_free(sdev, substream);
	if (ret < 0) {
		dev_err(component->dev, "error: platform hw free failed\n");
		err = ret;
	}

	/* free the DAPM widget list */
	ret = sof_widget_list_free(sdev, spcm, substream->stream);
	if (ret < 0)
		err = ret;

	cancel_work_sync(&spcm->stream[substream->stream].period_elapsed_work);

	return err;
}

static int sof_pcm_prepare(struct snd_soc_component *component,
			   struct snd_pcm_substream *substream)
{
	struct snd_soc_pcm_runtime *rtd = asoc_substream_to_rtd(substream);
	struct snd_sof_pcm *spcm;
	int ret;

	/* nothing to do for BE */
	if (rtd->dai_link->no_pcm)
		return 0;

	spcm = snd_sof_find_spcm_dai(component, rtd);
	if (!spcm)
		return -EINVAL;

	if (spcm->prepared[substream->stream])
		return 0;

	dev_dbg(component->dev, "pcm: prepare stream %d dir %d\n",
		spcm->pcm.pcm_id, substream->stream);

	/* set hw_params */
	ret = sof_pcm_hw_params(component,
				substream, &spcm->params[substream->stream]);
	if (ret < 0) {
		dev_err(component->dev,
			"error: set pcm hw_params after resume\n");
		return ret;
	}

	return 0;
}

/*
 * FE dai link trigger actions are always executed in non-atomic context because
 * they involve IPC's.
 */
static int sof_pcm_trigger(struct snd_soc_component *component,
			   struct snd_pcm_substream *substream, int cmd)
{
	struct snd_soc_pcm_runtime *rtd = asoc_substream_to_rtd(substream);
	struct snd_sof_dev *sdev = snd_soc_component_get_drvdata(component);
	const struct sof_ipc_pcm_ops *pcm_ops = sdev->ipc->ops->pcm;
	struct snd_sof_pcm *spcm;
	bool reset_hw_params = false;
	bool free_widget_list = false;
	bool ipc_first = false;
	int ret = 0;

	/* nothing to do for BE */
	if (rtd->dai_link->no_pcm)
		return 0;

	spcm = snd_sof_find_spcm_dai(component, rtd);
	if (!spcm)
		return -EINVAL;

	dev_dbg(component->dev, "pcm: trigger stream %d dir %d cmd %d\n",
		spcm->pcm.pcm_id, substream->stream, cmd);

	switch (cmd) {
	case SNDRV_PCM_TRIGGER_PAUSE_PUSH:
		ipc_first = true;
		break;
	case SNDRV_PCM_TRIGGER_PAUSE_RELEASE:
		break;
	case SNDRV_PCM_TRIGGER_START:
		if (spcm->stream[substream->stream].suspend_ignored) {
			/*
			 * This case will be triggered when INFO_RESUME is
			 * not supported, no need to re-start streams that
			 * remained enabled in D0ix.
			 */
			spcm->stream[substream->stream].suspend_ignored = false;
			return 0;
		}
		break;
	case SNDRV_PCM_TRIGGER_SUSPEND:
		if (sdev->system_suspend_target == SOF_SUSPEND_S0IX &&
		    spcm->stream[substream->stream].d0i3_compatible) {
			/*
			 * trap the event, not sending trigger stop to
			 * prevent the FW pipelines from being stopped,
			 * and mark the flag to ignore the upcoming DAPM
			 * PM events.
			 */
			spcm->stream[substream->stream].suspend_ignored = true;
			return 0;
		}
		free_widget_list = true;
		fallthrough;
	case SNDRV_PCM_TRIGGER_STOP:
		ipc_first = true;
		reset_hw_params = true;
		break;
	default:
		dev_err(component->dev, "Unhandled trigger cmd %d\n", cmd);
		return -EINVAL;
	}

	/*
	 * DMA and IPC sequence is different for start and stop. Need to send
	 * STOP IPC before stop DMA
	 */
	if (!ipc_first)
		snd_sof_pcm_platform_trigger(sdev, substream, cmd);

	if (pcm_ops->trigger)
		ret = pcm_ops->trigger(component, substream, cmd);

	/* need to STOP DMA even if trigger IPC failed */
	if (ipc_first)
		snd_sof_pcm_platform_trigger(sdev, substream, cmd);

	/* free PCM if reset_hw_params is set and the STOP IPC is successful */
	if (!ret && reset_hw_params)
		ret = sof_pcm_stream_free(sdev, substream, spcm, substream->stream,
					  free_widget_list);

	return ret;
}

static snd_pcm_uframes_t sof_pcm_pointer(struct snd_soc_component *component,
					 struct snd_pcm_substream *substream)
{
	struct snd_soc_pcm_runtime *rtd = asoc_substream_to_rtd(substream);
	struct snd_sof_dev *sdev = snd_soc_component_get_drvdata(component);
	struct snd_sof_pcm *spcm;
	snd_pcm_uframes_t host, dai;

	/* nothing to do for BE */
	if (rtd->dai_link->no_pcm)
		return 0;

	/* use dsp ops pointer callback directly if set */
	if (sof_ops(sdev)->pcm_pointer)
		return sof_ops(sdev)->pcm_pointer(sdev, substream);

	spcm = snd_sof_find_spcm_dai(component, rtd);
	if (!spcm)
		return -EINVAL;

	/* read position from DSP */
	host = bytes_to_frames(substream->runtime,
			       spcm->stream[substream->stream].posn.host_posn);
	dai = bytes_to_frames(substream->runtime,
			      spcm->stream[substream->stream].posn.dai_posn);

	dev_vdbg(component->dev,
		 "PCM: stream %d dir %d DMA position %lu DAI position %lu\n",
		 spcm->pcm.pcm_id, substream->stream, host, dai);

	return host;
}

static int sof_pcm_open(struct snd_soc_component *component,
			struct snd_pcm_substream *substream)
{
	struct snd_soc_pcm_runtime *rtd = asoc_substream_to_rtd(substream);
	struct snd_pcm_runtime *runtime = substream->runtime;
	struct snd_sof_dev *sdev = snd_soc_component_get_drvdata(component);
	struct snd_sof_dsp_ops *ops = sof_ops(sdev);
	struct snd_sof_pcm *spcm;
	struct snd_soc_tplg_stream_caps *caps;
	int ret;

	/* nothing to do for BE */
	if (rtd->dai_link->no_pcm)
		return 0;

	spcm = snd_sof_find_spcm_dai(component, rtd);
	if (!spcm)
		return -EINVAL;

	dev_dbg(component->dev, "pcm: open stream %d dir %d\n",
		spcm->pcm.pcm_id, substream->stream);


	caps = &spcm->pcm.caps[substream->stream];

	/* set runtime config */
	runtime->hw.info = ops->hw_info; /* platform-specific */

	/* set any runtime constraints based on topology */
	runtime->hw.formats = le64_to_cpu(caps->formats);
	runtime->hw.period_bytes_min = le32_to_cpu(caps->period_size_min);
	runtime->hw.period_bytes_max = le32_to_cpu(caps->period_size_max);
	runtime->hw.periods_min = le32_to_cpu(caps->periods_min);
	runtime->hw.periods_max = le32_to_cpu(caps->periods_max);

	/*
	 * caps->buffer_size_min is not used since the
	 * snd_pcm_hardware structure only defines buffer_bytes_max
	 */
	runtime->hw.buffer_bytes_max = le32_to_cpu(caps->buffer_size_max);

	dev_dbg(component->dev, "period min %zd max %zd bytes\n",
		runtime->hw.period_bytes_min,
		runtime->hw.period_bytes_max);
	dev_dbg(component->dev, "period count %d max %d\n",
		runtime->hw.periods_min,
		runtime->hw.periods_max);
	dev_dbg(component->dev, "buffer max %zd bytes\n",
		runtime->hw.buffer_bytes_max);

	/* set wait time - TODO: come from topology */
	substream->wait_time = 500;

	spcm->stream[substream->stream].posn.host_posn = 0;
	spcm->stream[substream->stream].posn.dai_posn = 0;
	spcm->stream[substream->stream].substream = substream;
	spcm->prepared[substream->stream] = false;

	ret = snd_sof_pcm_platform_open(sdev, substream);
	if (ret < 0)
		dev_err(component->dev, "error: pcm open failed %d\n", ret);

	return ret;
}

static int sof_pcm_close(struct snd_soc_component *component,
			 struct snd_pcm_substream *substream)
{
	struct snd_soc_pcm_runtime *rtd = asoc_substream_to_rtd(substream);
	struct snd_sof_dev *sdev = snd_soc_component_get_drvdata(component);
	struct snd_sof_pcm *spcm;
	int err;

	/* nothing to do for BE */
	if (rtd->dai_link->no_pcm)
		return 0;

	spcm = snd_sof_find_spcm_dai(component, rtd);
	if (!spcm)
		return -EINVAL;

	dev_dbg(component->dev, "pcm: close stream %d dir %d\n",
		spcm->pcm.pcm_id, substream->stream);

	err = snd_sof_pcm_platform_close(sdev, substream);
	if (err < 0) {
		dev_err(component->dev, "error: pcm close failed %d\n",
			err);
		/*
		 * keep going, no point in preventing the close
		 * from happening
		 */
	}

	return 0;
}

/*
 * Pre-allocate playback/capture audio buffer pages.
 * no need to explicitly release memory preallocated by sof_pcm_new in pcm_free
 * snd_pcm_lib_preallocate_free_for_all() is called by the core.
 */
static int sof_pcm_new(struct snd_soc_component *component,
		       struct snd_soc_pcm_runtime *rtd)
{
	struct snd_sof_dev *sdev = snd_soc_component_get_drvdata(component);
	struct snd_sof_pcm *spcm;
	struct snd_pcm *pcm = rtd->pcm;
	struct snd_soc_tplg_stream_caps *caps;
	int stream = SNDRV_PCM_STREAM_PLAYBACK;

	/* find SOF PCM for this RTD */
	spcm = snd_sof_find_spcm_dai(component, rtd);
	if (!spcm) {
		dev_warn(component->dev, "warn: can't find PCM with DAI ID %d\n",
			 rtd->dai_link->id);
		return 0;
	}

	dev_dbg(component->dev, "creating new PCM %s\n", spcm->pcm.pcm_name);

	/* do we need to pre-allocate playback audio buffer pages */
	if (!spcm->pcm.playback)
		goto capture;

	caps = &spcm->pcm.caps[stream];

	/* pre-allocate playback audio buffer pages */
	dev_dbg(component->dev,
		"spcm: allocate %s playback DMA buffer size 0x%x max 0x%x\n",
		caps->name, caps->buffer_size_min, caps->buffer_size_max);

	if (!pcm->streams[stream].substream) {
		dev_err(component->dev, "error: NULL playback substream!\n");
		return -EINVAL;
	}

	snd_pcm_set_managed_buffer(pcm->streams[stream].substream,
				   SNDRV_DMA_TYPE_DEV_SG, sdev->dev,
				   0, le32_to_cpu(caps->buffer_size_max));
capture:
	stream = SNDRV_PCM_STREAM_CAPTURE;

	/* do we need to pre-allocate capture audio buffer pages */
	if (!spcm->pcm.capture)
		return 0;

	caps = &spcm->pcm.caps[stream];

	/* pre-allocate capture audio buffer pages */
	dev_dbg(component->dev,
		"spcm: allocate %s capture DMA buffer size 0x%x max 0x%x\n",
		caps->name, caps->buffer_size_min, caps->buffer_size_max);

	if (!pcm->streams[stream].substream) {
		dev_err(component->dev, "error: NULL capture substream!\n");
		return -EINVAL;
	}

	snd_pcm_set_managed_buffer(pcm->streams[stream].substream,
				   SNDRV_DMA_TYPE_DEV_SG, sdev->dev,
				   0, le32_to_cpu(caps->buffer_size_max));

	return 0;
}

/* fixup the BE DAI link to match any values from topology */
int sof_pcm_dai_link_fixup(struct snd_soc_pcm_runtime *rtd, struct snd_pcm_hw_params *params)
{
	struct snd_interval *rate = hw_param_interval(params,
			SNDRV_PCM_HW_PARAM_RATE);
	struct snd_interval *channels = hw_param_interval(params,
						SNDRV_PCM_HW_PARAM_CHANNELS);
	struct snd_mask *fmt = hw_param_mask(params, SNDRV_PCM_HW_PARAM_FORMAT);
	struct snd_soc_component *component =
		snd_soc_rtdcom_lookup(rtd, SOF_AUDIO_PCM_DRV_NAME);
	struct snd_sof_dai *dai =
		snd_sof_find_dai(component, (char *)rtd->dai_link->name);
	struct snd_sof_dev *sdev = snd_soc_component_get_drvdata(component);
	const struct sof_ipc_pcm_ops *pcm_ops = sdev->ipc->ops->pcm;

	/* no topology exists for this BE, try a common configuration */
	if (!dai) {
		dev_warn(component->dev,
			 "warning: no topology found for BE DAI %s config\n",
			 rtd->dai_link->name);

		/*  set 48k, stereo, 16bits by default */
		rate->min = 48000;
		rate->max = 48000;

		channels->min = 2;
		channels->max = 2;

		snd_mask_none(fmt);
		snd_mask_set_format(fmt, SNDRV_PCM_FORMAT_S16_LE);

		return 0;
	}

	if (pcm_ops->dai_link_fixup)
		return pcm_ops->dai_link_fixup(rtd, params);

	return 0;
}
EXPORT_SYMBOL(sof_pcm_dai_link_fixup);

static int sof_pcm_probe(struct snd_soc_component *component)
{
	struct snd_sof_dev *sdev = snd_soc_component_get_drvdata(component);
	struct snd_sof_pdata *plat_data = sdev->pdata;
	const char *tplg_filename;
	int ret;

	/* load the default topology */
	sdev->component = component;

	tplg_filename = devm_kasprintf(sdev->dev, GFP_KERNEL,
				       "%s/%s",
				       plat_data->tplg_filename_prefix,
				       plat_data->tplg_filename);
	if (!tplg_filename)
		return -ENOMEM;

	ret = snd_sof_load_topology(component, tplg_filename);
	if (ret < 0) {
		dev_err(component->dev, "error: failed to load DSP topology %d\n",
			ret);
		return ret;
	}

	return ret;
}

static void sof_pcm_remove(struct snd_soc_component *component)
{
	/* remove topology */
	snd_soc_tplg_component_remove(component);
}

static int sof_pcm_ack(struct snd_soc_component *component,
		       struct snd_pcm_substream *substream)
{
	struct snd_sof_dev *sdev = snd_soc_component_get_drvdata(component);

	return snd_sof_pcm_platform_ack(sdev, substream);
}

void snd_sof_new_platform_drv(struct snd_sof_dev *sdev)
{
	struct snd_soc_component_driver *pd = &sdev->plat_drv;
	struct snd_sof_pdata *plat_data = sdev->pdata;
	const char *drv_name;

	drv_name = plat_data->machine->drv_name;

	pd->name = "sof-audio-component";
	pd->probe = sof_pcm_probe;
	pd->remove = sof_pcm_remove;
	pd->open = sof_pcm_open;
	pd->close = sof_pcm_close;
	pd->hw_params = sof_pcm_hw_params;
	pd->prepare = sof_pcm_prepare;
	pd->hw_free = sof_pcm_hw_free;
	pd->trigger = sof_pcm_trigger;
	pd->pointer = sof_pcm_pointer;
	pd->ack = sof_pcm_ack;

#if IS_ENABLED(CONFIG_SND_SOC_SOF_COMPRESS)
	pd->compress_ops = &sof_compressed_ops;
#endif

	pd->pcm_construct = sof_pcm_new;
	pd->ignore_machine = drv_name;
	pd->be_hw_params_fixup = sof_pcm_dai_link_fixup;
	pd->be_pcm_base = SOF_BE_PCM_BASE;
	pd->use_dai_pcm_id = true;
	pd->topology_name_prefix = "sof";

	 /* increment module refcount when a pcm is opened */
	pd->module_get_upon_open = 1;
}<|MERGE_RESOLUTION|>--- conflicted
+++ resolved
@@ -82,15 +82,10 @@
 }
 EXPORT_SYMBOL(snd_sof_pcm_period_elapsed);
 
-<<<<<<< HEAD
-int sof_pcm_setup_connected_widgets(struct snd_sof_dev *sdev, struct snd_soc_pcm_runtime *rtd,
-				    struct snd_sof_pcm *spcm, int dir)
-=======
 static int
 sof_pcm_setup_connected_widgets(struct snd_sof_dev *sdev, struct snd_soc_pcm_runtime *rtd,
 				struct snd_sof_pcm *spcm, struct snd_pcm_hw_params *params,
 				struct snd_sof_platform_stream_params *platform_params, int dir)
->>>>>>> 88084a3d
 {
 	struct snd_soc_dai *dai;
 	int ret, j;
@@ -148,7 +143,6 @@
 	 */
 	if (pcm_ops->hw_free && spcm->prepared[substream->stream]) {
 		ret = pcm_ops->hw_free(component, substream);
-<<<<<<< HEAD
 		if (ret < 0)
 			return ret;
 
@@ -158,9 +152,16 @@
 	dev_dbg(component->dev, "pcm: hw params stream %d dir %d\n",
 		spcm->pcm.pcm_id, substream->stream);
 
+	ret = snd_sof_pcm_platform_hw_params(sdev, substream, params, &platform_params);
+	if (ret < 0) {
+		dev_err(component->dev, "platform hw params failed\n");
+		return ret;
+	}
+
 	/* if this is a repeated hw_params without hw_free, skip setting up widgets */
 	if (!spcm->stream[substream->stream].list) {
-		ret = sof_pcm_setup_connected_widgets(sdev, rtd, spcm, substream->stream);
+		ret = sof_pcm_setup_connected_widgets(sdev, rtd, spcm, params, &platform_params,
+						      substream->stream);
 		if (ret < 0)
 			return ret;
 	}
@@ -174,54 +175,12 @@
 			return ret;
 	}
 
-=======
-		if (ret < 0)
-			return ret;
-
-		spcm->prepared[substream->stream] = false;
-	}
-
-	dev_dbg(component->dev, "pcm: hw params stream %d dir %d\n",
-		spcm->pcm.pcm_id, substream->stream);
-
->>>>>>> 88084a3d
-	ret = snd_sof_pcm_platform_hw_params(sdev, substream, params, &platform_params);
-	if (ret < 0) {
-		dev_err(component->dev, "platform hw params failed\n");
-		return ret;
-	}
-
-<<<<<<< HEAD
-	if (pcm_ops->hw_params) {
-		ret = pcm_ops->hw_params(component, substream, params, &platform_params);
-=======
-	/* if this is a repeated hw_params without hw_free, skip setting up widgets */
-	if (!spcm->stream[substream->stream].list) {
-		ret = sof_pcm_setup_connected_widgets(sdev, rtd, spcm, params, &platform_params,
-						      substream->stream);
->>>>>>> 88084a3d
-		if (ret < 0)
-			return ret;
-	}
-
-<<<<<<< HEAD
-=======
-	/* create compressed page table for audio firmware */
-	if (runtime->buffer_changed) {
-		ret = create_page_table(component, substream, runtime->dma_area,
-					runtime->dma_bytes);
-
-		if (ret < 0)
-			return ret;
-	}
-
 	if (pcm_ops->hw_params) {
 		ret = pcm_ops->hw_params(component, substream, params, &platform_params);
 		if (ret < 0)
 			return ret;
 	}
 
->>>>>>> 88084a3d
 	spcm->prepared[substream->stream] = true;
 
 	/* save pcm hw_params */
