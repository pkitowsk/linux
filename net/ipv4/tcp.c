// SPDX-License-Identifier: GPL-2.0-or-later
/*
 * INET		An implementation of the TCP/IP protocol suite for the LINUX
 *		operating system.  INET is implemented using the  BSD Socket
 *		interface as the means of communication with the user level.
 *
 *		Implementation of the Transmission Control Protocol(TCP).
 *
 * Authors:	Ross Biro
 *		Fred N. van Kempen, <waltje@uWalt.NL.Mugnet.ORG>
 *		Mark Evans, <evansmp@uhura.aston.ac.uk>
 *		Corey Minyard <wf-rch!minyard@relay.EU.net>
 *		Florian La Roche, <flla@stud.uni-sb.de>
 *		Charles Hedrick, <hedrick@klinzhai.rutgers.edu>
 *		Linus Torvalds, <torvalds@cs.helsinki.fi>
 *		Alan Cox, <gw4pts@gw4pts.ampr.org>
 *		Matthew Dillon, <dillon@apollo.west.oic.com>
 *		Arnt Gulbrandsen, <agulbra@nvg.unit.no>
 *		Jorge Cwik, <jorge@laser.satlink.net>
 *
 * Fixes:
 *		Alan Cox	:	Numerous verify_area() calls
 *		Alan Cox	:	Set the ACK bit on a reset
 *		Alan Cox	:	Stopped it crashing if it closed while
 *					sk->inuse=1 and was trying to connect
 *					(tcp_err()).
 *		Alan Cox	:	All icmp error handling was broken
 *					pointers passed where wrong and the
 *					socket was looked up backwards. Nobody
 *					tested any icmp error code obviously.
 *		Alan Cox	:	tcp_err() now handled properly. It
 *					wakes people on errors. poll
 *					behaves and the icmp error race
 *					has gone by moving it into sock.c
 *		Alan Cox	:	tcp_send_reset() fixed to work for
 *					everything not just packets for
 *					unknown sockets.
 *		Alan Cox	:	tcp option processing.
 *		Alan Cox	:	Reset tweaked (still not 100%) [Had
 *					syn rule wrong]
 *		Herp Rosmanith  :	More reset fixes
 *		Alan Cox	:	No longer acks invalid rst frames.
 *					Acking any kind of RST is right out.
 *		Alan Cox	:	Sets an ignore me flag on an rst
 *					receive otherwise odd bits of prattle
 *					escape still
 *		Alan Cox	:	Fixed another acking RST frame bug.
 *					Should stop LAN workplace lockups.
 *		Alan Cox	: 	Some tidyups using the new skb list
 *					facilities
 *		Alan Cox	:	sk->keepopen now seems to work
 *		Alan Cox	:	Pulls options out correctly on accepts
 *		Alan Cox	:	Fixed assorted sk->rqueue->next errors
 *		Alan Cox	:	PSH doesn't end a TCP read. Switched a
 *					bit to skb ops.
 *		Alan Cox	:	Tidied tcp_data to avoid a potential
 *					nasty.
 *		Alan Cox	:	Added some better commenting, as the
 *					tcp is hard to follow
 *		Alan Cox	:	Removed incorrect check for 20 * psh
 *	Michael O'Reilly	:	ack < copied bug fix.
 *	Johannes Stille		:	Misc tcp fixes (not all in yet).
 *		Alan Cox	:	FIN with no memory -> CRASH
 *		Alan Cox	:	Added socket option proto entries.
 *					Also added awareness of them to accept.
 *		Alan Cox	:	Added TCP options (SOL_TCP)
 *		Alan Cox	:	Switched wakeup calls to callbacks,
 *					so the kernel can layer network
 *					sockets.
 *		Alan Cox	:	Use ip_tos/ip_ttl settings.
 *		Alan Cox	:	Handle FIN (more) properly (we hope).
 *		Alan Cox	:	RST frames sent on unsynchronised
 *					state ack error.
 *		Alan Cox	:	Put in missing check for SYN bit.
 *		Alan Cox	:	Added tcp_select_window() aka NET2E
 *					window non shrink trick.
 *		Alan Cox	:	Added a couple of small NET2E timer
 *					fixes
 *		Charles Hedrick :	TCP fixes
 *		Toomas Tamm	:	TCP window fixes
 *		Alan Cox	:	Small URG fix to rlogin ^C ack fight
 *		Charles Hedrick	:	Rewrote most of it to actually work
 *		Linus		:	Rewrote tcp_read() and URG handling
 *					completely
 *		Gerhard Koerting:	Fixed some missing timer handling
 *		Matthew Dillon  :	Reworked TCP machine states as per RFC
 *		Gerhard Koerting:	PC/TCP workarounds
 *		Adam Caldwell	:	Assorted timer/timing errors
 *		Matthew Dillon	:	Fixed another RST bug
 *		Alan Cox	:	Move to kernel side addressing changes.
 *		Alan Cox	:	Beginning work on TCP fastpathing
 *					(not yet usable)
 *		Arnt Gulbrandsen:	Turbocharged tcp_check() routine.
 *		Alan Cox	:	TCP fast path debugging
 *		Alan Cox	:	Window clamping
 *		Michael Riepe	:	Bug in tcp_check()
 *		Matt Dillon	:	More TCP improvements and RST bug fixes
 *		Matt Dillon	:	Yet more small nasties remove from the
 *					TCP code (Be very nice to this man if
 *					tcp finally works 100%) 8)
 *		Alan Cox	:	BSD accept semantics.
 *		Alan Cox	:	Reset on closedown bug.
 *	Peter De Schrijver	:	ENOTCONN check missing in tcp_sendto().
 *		Michael Pall	:	Handle poll() after URG properly in
 *					all cases.
 *		Michael Pall	:	Undo the last fix in tcp_read_urg()
 *					(multi URG PUSH broke rlogin).
 *		Michael Pall	:	Fix the multi URG PUSH problem in
 *					tcp_readable(), poll() after URG
 *					works now.
 *		Michael Pall	:	recv(...,MSG_OOB) never blocks in the
 *					BSD api.
 *		Alan Cox	:	Changed the semantics of sk->socket to
 *					fix a race and a signal problem with
 *					accept() and async I/O.
 *		Alan Cox	:	Relaxed the rules on tcp_sendto().
 *		Yury Shevchuk	:	Really fixed accept() blocking problem.
 *		Craig I. Hagan  :	Allow for BSD compatible TIME_WAIT for
 *					clients/servers which listen in on
 *					fixed ports.
 *		Alan Cox	:	Cleaned the above up and shrank it to
 *					a sensible code size.
 *		Alan Cox	:	Self connect lockup fix.
 *		Alan Cox	:	No connect to multicast.
 *		Ross Biro	:	Close unaccepted children on master
 *					socket close.
 *		Alan Cox	:	Reset tracing code.
 *		Alan Cox	:	Spurious resets on shutdown.
 *		Alan Cox	:	Giant 15 minute/60 second timer error
 *		Alan Cox	:	Small whoops in polling before an
 *					accept.
 *		Alan Cox	:	Kept the state trace facility since
 *					it's handy for debugging.
 *		Alan Cox	:	More reset handler fixes.
 *		Alan Cox	:	Started rewriting the code based on
 *					the RFC's for other useful protocol
 *					references see: Comer, KA9Q NOS, and
 *					for a reference on the difference
 *					between specifications and how BSD
 *					works see the 4.4lite source.
 *		A.N.Kuznetsov	:	Don't time wait on completion of tidy
 *					close.
 *		Linus Torvalds	:	Fin/Shutdown & copied_seq changes.
 *		Linus Torvalds	:	Fixed BSD port reuse to work first syn
 *		Alan Cox	:	Reimplemented timers as per the RFC
 *					and using multiple timers for sanity.
 *		Alan Cox	:	Small bug fixes, and a lot of new
 *					comments.
 *		Alan Cox	:	Fixed dual reader crash by locking
 *					the buffers (much like datagram.c)
 *		Alan Cox	:	Fixed stuck sockets in probe. A probe
 *					now gets fed up of retrying without
 *					(even a no space) answer.
 *		Alan Cox	:	Extracted closing code better
 *		Alan Cox	:	Fixed the closing state machine to
 *					resemble the RFC.
 *		Alan Cox	:	More 'per spec' fixes.
 *		Jorge Cwik	:	Even faster checksumming.
 *		Alan Cox	:	tcp_data() doesn't ack illegal PSH
 *					only frames. At least one pc tcp stack
 *					generates them.
 *		Alan Cox	:	Cache last socket.
 *		Alan Cox	:	Per route irtt.
 *		Matt Day	:	poll()->select() match BSD precisely on error
 *		Alan Cox	:	New buffers
 *		Marc Tamsky	:	Various sk->prot->retransmits and
 *					sk->retransmits misupdating fixed.
 *					Fixed tcp_write_timeout: stuck close,
 *					and TCP syn retries gets used now.
 *		Mark Yarvis	:	In tcp_read_wakeup(), don't send an
 *					ack if state is TCP_CLOSED.
 *		Alan Cox	:	Look up device on a retransmit - routes may
 *					change. Doesn't yet cope with MSS shrink right
 *					but it's a start!
 *		Marc Tamsky	:	Closing in closing fixes.
 *		Mike Shaver	:	RFC1122 verifications.
 *		Alan Cox	:	rcv_saddr errors.
 *		Alan Cox	:	Block double connect().
 *		Alan Cox	:	Small hooks for enSKIP.
 *		Alexey Kuznetsov:	Path MTU discovery.
 *		Alan Cox	:	Support soft errors.
 *		Alan Cox	:	Fix MTU discovery pathological case
 *					when the remote claims no mtu!
 *		Marc Tamsky	:	TCP_CLOSE fix.
 *		Colin (G3TNE)	:	Send a reset on syn ack replies in
 *					window but wrong (fixes NT lpd problems)
 *		Pedro Roque	:	Better TCP window handling, delayed ack.
 *		Joerg Reuter	:	No modification of locked buffers in
 *					tcp_do_retransmit()
 *		Eric Schenk	:	Changed receiver side silly window
 *					avoidance algorithm to BSD style
 *					algorithm. This doubles throughput
 *					against machines running Solaris,
 *					and seems to result in general
 *					improvement.
 *	Stefan Magdalinski	:	adjusted tcp_readable() to fix FIONREAD
 *	Willy Konynenberg	:	Transparent proxying support.
 *	Mike McLagan		:	Routing by source
 *		Keith Owens	:	Do proper merging with partial SKB's in
 *					tcp_do_sendmsg to avoid burstiness.
 *		Eric Schenk	:	Fix fast close down bug with
 *					shutdown() followed by close().
 *		Andi Kleen 	:	Make poll agree with SIGIO
 *	Salvatore Sanfilippo	:	Support SO_LINGER with linger == 1 and
 *					lingertime == 0 (RFC 793 ABORT Call)
 *	Hirokazu Takahashi	:	Use copy_from_user() instead of
 *					csum_and_copy_from_user() if possible.
 *
 * Description of States:
 *
 *	TCP_SYN_SENT		sent a connection request, waiting for ack
 *
 *	TCP_SYN_RECV		received a connection request, sent ack,
 *				waiting for final ack in three-way handshake.
 *
 *	TCP_ESTABLISHED		connection established
 *
 *	TCP_FIN_WAIT1		our side has shutdown, waiting to complete
 *				transmission of remaining buffered data
 *
 *	TCP_FIN_WAIT2		all buffered data sent, waiting for remote
 *				to shutdown
 *
 *	TCP_CLOSING		both sides have shutdown but we still have
 *				data we have to finish sending
 *
 *	TCP_TIME_WAIT		timeout to catch resent junk before entering
 *				closed, can only be entered from FIN_WAIT2
 *				or CLOSING.  Required because the other end
 *				may not have gotten our last ACK causing it
 *				to retransmit the data packet (which we ignore)
 *
 *	TCP_CLOSE_WAIT		remote side has shutdown and is waiting for
 *				us to finish writing our data and to shutdown
 *				(we have to close() to move on to LAST_ACK)
 *
 *	TCP_LAST_ACK		out side has shutdown after remote has
 *				shutdown.  There may still be data in our
 *				buffer that we have to finish sending
 *
 *	TCP_CLOSE		socket is finished
 */

#define pr_fmt(fmt) "TCP: " fmt

#include <crypto/hash.h>
#include <linux/kernel.h>
#include <linux/module.h>
#include <linux/types.h>
#include <linux/fcntl.h>
#include <linux/poll.h>
#include <linux/inet_diag.h>
#include <linux/init.h>
#include <linux/fs.h>
#include <linux/skbuff.h>
#include <linux/scatterlist.h>
#include <linux/splice.h>
#include <linux/net.h>
#include <linux/socket.h>
#include <linux/random.h>
#include <linux/memblock.h>
#include <linux/highmem.h>
#include <linux/cache.h>
#include <linux/err.h>
#include <linux/time.h>
#include <linux/slab.h>
#include <linux/errqueue.h>
#include <linux/static_key.h>
#include <linux/btf.h>

#include <net/icmp.h>
#include <net/inet_common.h>
#include <net/tcp.h>
#include <net/mptcp.h>
#include <net/xfrm.h>
#include <net/ip.h>
#include <net/sock.h>

#include <linux/uaccess.h>
#include <asm/ioctls.h>
#include <net/busy_poll.h>

/* Track pending CMSGs. */
enum {
	TCP_CMSG_INQ = 1,
	TCP_CMSG_TS = 2
};

DEFINE_PER_CPU(unsigned int, tcp_orphan_count);
EXPORT_PER_CPU_SYMBOL_GPL(tcp_orphan_count);

long sysctl_tcp_mem[3] __read_mostly;
EXPORT_SYMBOL(sysctl_tcp_mem);

atomic_long_t tcp_memory_allocated ____cacheline_aligned_in_smp;	/* Current allocated memory. */
EXPORT_SYMBOL(tcp_memory_allocated);
DEFINE_PER_CPU(int, tcp_memory_per_cpu_fw_alloc);
EXPORT_PER_CPU_SYMBOL_GPL(tcp_memory_per_cpu_fw_alloc);

#if IS_ENABLED(CONFIG_SMC)
DEFINE_STATIC_KEY_FALSE(tcp_have_smc);
EXPORT_SYMBOL(tcp_have_smc);
#endif

/*
 * Current number of TCP sockets.
 */
struct percpu_counter tcp_sockets_allocated ____cacheline_aligned_in_smp;
EXPORT_SYMBOL(tcp_sockets_allocated);

/*
 * TCP splice context
 */
struct tcp_splice_state {
	struct pipe_inode_info *pipe;
	size_t len;
	unsigned int flags;
};

/*
 * Pressure flag: try to collapse.
 * Technical note: it is used by multiple contexts non atomically.
 * All the __sk_mem_schedule() is of this nature: accounting
 * is strict, actions are advisory and have some latency.
 */
unsigned long tcp_memory_pressure __read_mostly;
EXPORT_SYMBOL_GPL(tcp_memory_pressure);

void tcp_enter_memory_pressure(struct sock *sk)
{
	unsigned long val;

	if (READ_ONCE(tcp_memory_pressure))
		return;
	val = jiffies;

	if (!val)
		val--;
	if (!cmpxchg(&tcp_memory_pressure, 0, val))
		NET_INC_STATS(sock_net(sk), LINUX_MIB_TCPMEMORYPRESSURES);
}
EXPORT_SYMBOL_GPL(tcp_enter_memory_pressure);

void tcp_leave_memory_pressure(struct sock *sk)
{
	unsigned long val;

	if (!READ_ONCE(tcp_memory_pressure))
		return;
	val = xchg(&tcp_memory_pressure, 0);
	if (val)
		NET_ADD_STATS(sock_net(sk), LINUX_MIB_TCPMEMORYPRESSURESCHRONO,
			      jiffies_to_msecs(jiffies - val));
}
EXPORT_SYMBOL_GPL(tcp_leave_memory_pressure);

/* Convert seconds to retransmits based on initial and max timeout */
static u8 secs_to_retrans(int seconds, int timeout, int rto_max)
{
	u8 res = 0;

	if (seconds > 0) {
		int period = timeout;

		res = 1;
		while (seconds > period && res < 255) {
			res++;
			timeout <<= 1;
			if (timeout > rto_max)
				timeout = rto_max;
			period += timeout;
		}
	}
	return res;
}

/* Convert retransmits to seconds based on initial and max timeout */
static int retrans_to_secs(u8 retrans, int timeout, int rto_max)
{
	int period = 0;

	if (retrans > 0) {
		period = timeout;
		while (--retrans) {
			timeout <<= 1;
			if (timeout > rto_max)
				timeout = rto_max;
			period += timeout;
		}
	}
	return period;
}

static u64 tcp_compute_delivery_rate(const struct tcp_sock *tp)
{
	u32 rate = READ_ONCE(tp->rate_delivered);
	u32 intv = READ_ONCE(tp->rate_interval_us);
	u64 rate64 = 0;

	if (rate && intv) {
		rate64 = (u64)rate * tp->mss_cache * USEC_PER_SEC;
		do_div(rate64, intv);
	}
	return rate64;
}

/* Address-family independent initialization for a tcp_sock.
 *
 * NOTE: A lot of things set to zero explicitly by call to
 *       sk_alloc() so need not be done here.
 */
void tcp_init_sock(struct sock *sk)
{
	struct inet_connection_sock *icsk = inet_csk(sk);
	struct tcp_sock *tp = tcp_sk(sk);

	tp->out_of_order_queue = RB_ROOT;
	sk->tcp_rtx_queue = RB_ROOT;
	tcp_init_xmit_timers(sk);
	INIT_LIST_HEAD(&tp->tsq_node);
	INIT_LIST_HEAD(&tp->tsorted_sent_queue);

	icsk->icsk_rto = TCP_TIMEOUT_INIT;
	icsk->icsk_rto_min = TCP_RTO_MIN;
	icsk->icsk_delack_max = TCP_DELACK_MAX;
	tp->mdev_us = jiffies_to_usecs(TCP_TIMEOUT_INIT);
	minmax_reset(&tp->rtt_min, tcp_jiffies32, ~0U);

	/* So many TCP implementations out there (incorrectly) count the
	 * initial SYN frame in their delayed-ACK and congestion control
	 * algorithms that we must have the following bandaid to talk
	 * efficiently to them.  -DaveM
	 */
	tcp_snd_cwnd_set(tp, TCP_INIT_CWND);

	/* There's a bubble in the pipe until at least the first ACK. */
	tp->app_limited = ~0U;

	/* See draft-stevens-tcpca-spec-01 for discussion of the
	 * initialization of these values.
	 */
	tp->snd_ssthresh = TCP_INFINITE_SSTHRESH;
	tp->snd_cwnd_clamp = ~0;
	tp->mss_cache = TCP_MSS_DEFAULT;

	tp->reordering = READ_ONCE(sock_net(sk)->ipv4.sysctl_tcp_reordering);
	tcp_assign_congestion_control(sk);

	tp->tsoffset = 0;
	tp->rack.reo_wnd_steps = 1;

	sk->sk_write_space = sk_stream_write_space;
	sock_set_flag(sk, SOCK_USE_WRITE_QUEUE);

	icsk->icsk_sync_mss = tcp_sync_mss;

	WRITE_ONCE(sk->sk_sndbuf, READ_ONCE(sock_net(sk)->ipv4.sysctl_tcp_wmem[1]));
	WRITE_ONCE(sk->sk_rcvbuf, READ_ONCE(sock_net(sk)->ipv4.sysctl_tcp_rmem[1]));

	sk_sockets_allocated_inc(sk);
}
EXPORT_SYMBOL(tcp_init_sock);

static void tcp_tx_timestamp(struct sock *sk, u16 tsflags)
{
	struct sk_buff *skb = tcp_write_queue_tail(sk);

	if (tsflags && skb) {
		struct skb_shared_info *shinfo = skb_shinfo(skb);
		struct tcp_skb_cb *tcb = TCP_SKB_CB(skb);

		sock_tx_timestamp(sk, tsflags, &shinfo->tx_flags);
		if (tsflags & SOF_TIMESTAMPING_TX_ACK)
			tcb->txstamp_ack = 1;
		if (tsflags & SOF_TIMESTAMPING_TX_RECORD_MASK)
			shinfo->tskey = TCP_SKB_CB(skb)->seq + skb->len - 1;
	}
}

static bool tcp_stream_is_readable(struct sock *sk, int target)
{
	if (tcp_epollin_ready(sk, target))
		return true;
	return sk_is_readable(sk);
}

/*
 *	Wait for a TCP event.
 *
 *	Note that we don't need to lock the socket, as the upper poll layers
 *	take care of normal races (between the test and the event) and we don't
 *	go look at any of the socket buffers directly.
 */
__poll_t tcp_poll(struct file *file, struct socket *sock, poll_table *wait)
{
	__poll_t mask;
	struct sock *sk = sock->sk;
	const struct tcp_sock *tp = tcp_sk(sk);
	int state;

	sock_poll_wait(file, sock, wait);

	state = inet_sk_state_load(sk);
	if (state == TCP_LISTEN)
		return inet_csk_listen_poll(sk);

	/* Socket is not locked. We are protected from async events
	 * by poll logic and correct handling of state changes
	 * made by other threads is impossible in any case.
	 */

	mask = 0;

	/*
	 * EPOLLHUP is certainly not done right. But poll() doesn't
	 * have a notion of HUP in just one direction, and for a
	 * socket the read side is more interesting.
	 *
	 * Some poll() documentation says that EPOLLHUP is incompatible
	 * with the EPOLLOUT/POLLWR flags, so somebody should check this
	 * all. But careful, it tends to be safer to return too many
	 * bits than too few, and you can easily break real applications
	 * if you don't tell them that something has hung up!
	 *
	 * Check-me.
	 *
	 * Check number 1. EPOLLHUP is _UNMASKABLE_ event (see UNIX98 and
	 * our fs/select.c). It means that after we received EOF,
	 * poll always returns immediately, making impossible poll() on write()
	 * in state CLOSE_WAIT. One solution is evident --- to set EPOLLHUP
	 * if and only if shutdown has been made in both directions.
	 * Actually, it is interesting to look how Solaris and DUX
	 * solve this dilemma. I would prefer, if EPOLLHUP were maskable,
	 * then we could set it on SND_SHUTDOWN. BTW examples given
	 * in Stevens' books assume exactly this behaviour, it explains
	 * why EPOLLHUP is incompatible with EPOLLOUT.	--ANK
	 *
	 * NOTE. Check for TCP_CLOSE is added. The goal is to prevent
	 * blocking on fresh not-connected or disconnected socket. --ANK
	 */
	if (sk->sk_shutdown == SHUTDOWN_MASK || state == TCP_CLOSE)
		mask |= EPOLLHUP;
	if (sk->sk_shutdown & RCV_SHUTDOWN)
		mask |= EPOLLIN | EPOLLRDNORM | EPOLLRDHUP;

	/* Connected or passive Fast Open socket? */
	if (state != TCP_SYN_SENT &&
	    (state != TCP_SYN_RECV || rcu_access_pointer(tp->fastopen_rsk))) {
		int target = sock_rcvlowat(sk, 0, INT_MAX);
		u16 urg_data = READ_ONCE(tp->urg_data);

		if (unlikely(urg_data) &&
		    READ_ONCE(tp->urg_seq) == READ_ONCE(tp->copied_seq) &&
		    !sock_flag(sk, SOCK_URGINLINE))
			target++;

		if (tcp_stream_is_readable(sk, target))
			mask |= EPOLLIN | EPOLLRDNORM;

		if (!(sk->sk_shutdown & SEND_SHUTDOWN)) {
			if (__sk_stream_is_writeable(sk, 1)) {
				mask |= EPOLLOUT | EPOLLWRNORM;
			} else {  /* send SIGIO later */
				sk_set_bit(SOCKWQ_ASYNC_NOSPACE, sk);
				set_bit(SOCK_NOSPACE, &sk->sk_socket->flags);

				/* Race breaker. If space is freed after
				 * wspace test but before the flags are set,
				 * IO signal will be lost. Memory barrier
				 * pairs with the input side.
				 */
				smp_mb__after_atomic();
				if (__sk_stream_is_writeable(sk, 1))
					mask |= EPOLLOUT | EPOLLWRNORM;
			}
		} else
			mask |= EPOLLOUT | EPOLLWRNORM;

		if (urg_data & TCP_URG_VALID)
			mask |= EPOLLPRI;
	} else if (state == TCP_SYN_SENT && inet_sk(sk)->defer_connect) {
		/* Active TCP fastopen socket with defer_connect
		 * Return EPOLLOUT so application can call write()
		 * in order for kernel to generate SYN+data
		 */
		mask |= EPOLLOUT | EPOLLWRNORM;
	}
	/* This barrier is coupled with smp_wmb() in tcp_reset() */
	smp_rmb();
	if (sk->sk_err || !skb_queue_empty_lockless(&sk->sk_error_queue))
		mask |= EPOLLERR;

	return mask;
}
EXPORT_SYMBOL(tcp_poll);

int tcp_ioctl(struct sock *sk, int cmd, unsigned long arg)
{
	struct tcp_sock *tp = tcp_sk(sk);
	int answ;
	bool slow;

	switch (cmd) {
	case SIOCINQ:
		if (sk->sk_state == TCP_LISTEN)
			return -EINVAL;

		slow = lock_sock_fast(sk);
		answ = tcp_inq(sk);
		unlock_sock_fast(sk, slow);
		break;
	case SIOCATMARK:
		answ = READ_ONCE(tp->urg_data) &&
		       READ_ONCE(tp->urg_seq) == READ_ONCE(tp->copied_seq);
		break;
	case SIOCOUTQ:
		if (sk->sk_state == TCP_LISTEN)
			return -EINVAL;

		if ((1 << sk->sk_state) & (TCPF_SYN_SENT | TCPF_SYN_RECV))
			answ = 0;
		else
			answ = READ_ONCE(tp->write_seq) - tp->snd_una;
		break;
	case SIOCOUTQNSD:
		if (sk->sk_state == TCP_LISTEN)
			return -EINVAL;

		if ((1 << sk->sk_state) & (TCPF_SYN_SENT | TCPF_SYN_RECV))
			answ = 0;
		else
			answ = READ_ONCE(tp->write_seq) -
			       READ_ONCE(tp->snd_nxt);
		break;
	default:
		return -ENOIOCTLCMD;
	}

	return put_user(answ, (int __user *)arg);
}
EXPORT_SYMBOL(tcp_ioctl);

void tcp_mark_push(struct tcp_sock *tp, struct sk_buff *skb)
{
	TCP_SKB_CB(skb)->tcp_flags |= TCPHDR_PSH;
	tp->pushed_seq = tp->write_seq;
}

static inline bool forced_push(const struct tcp_sock *tp)
{
	return after(tp->write_seq, tp->pushed_seq + (tp->max_window >> 1));
}

void tcp_skb_entail(struct sock *sk, struct sk_buff *skb)
{
	struct tcp_sock *tp = tcp_sk(sk);
	struct tcp_skb_cb *tcb = TCP_SKB_CB(skb);

	tcb->seq     = tcb->end_seq = tp->write_seq;
	tcb->tcp_flags = TCPHDR_ACK;
	__skb_header_release(skb);
	tcp_add_write_queue_tail(sk, skb);
	sk_wmem_queued_add(sk, skb->truesize);
	sk_mem_charge(sk, skb->truesize);
	if (tp->nonagle & TCP_NAGLE_PUSH)
		tp->nonagle &= ~TCP_NAGLE_PUSH;

	tcp_slow_start_after_idle_check(sk);
}

static inline void tcp_mark_urg(struct tcp_sock *tp, int flags)
{
	if (flags & MSG_OOB)
		tp->snd_up = tp->write_seq;
}

/* If a not yet filled skb is pushed, do not send it if
 * we have data packets in Qdisc or NIC queues :
 * Because TX completion will happen shortly, it gives a chance
 * to coalesce future sendmsg() payload into this skb, without
 * need for a timer, and with no latency trade off.
 * As packets containing data payload have a bigger truesize
 * than pure acks (dataless) packets, the last checks prevent
 * autocorking if we only have an ACK in Qdisc/NIC queues,
 * or if TX completion was delayed after we processed ACK packet.
 */
static bool tcp_should_autocork(struct sock *sk, struct sk_buff *skb,
				int size_goal)
{
	return skb->len < size_goal &&
	       READ_ONCE(sock_net(sk)->ipv4.sysctl_tcp_autocorking) &&
	       !tcp_rtx_queue_empty(sk) &&
	       refcount_read(&sk->sk_wmem_alloc) > skb->truesize &&
	       tcp_skb_can_collapse_to(skb);
}

void tcp_push(struct sock *sk, int flags, int mss_now,
	      int nonagle, int size_goal)
{
	struct tcp_sock *tp = tcp_sk(sk);
	struct sk_buff *skb;

	skb = tcp_write_queue_tail(sk);
	if (!skb)
		return;
	if (!(flags & MSG_MORE) || forced_push(tp))
		tcp_mark_push(tp, skb);

	tcp_mark_urg(tp, flags);

	if (tcp_should_autocork(sk, skb, size_goal)) {

		/* avoid atomic op if TSQ_THROTTLED bit is already set */
		if (!test_bit(TSQ_THROTTLED, &sk->sk_tsq_flags)) {
			NET_INC_STATS(sock_net(sk), LINUX_MIB_TCPAUTOCORKING);
			set_bit(TSQ_THROTTLED, &sk->sk_tsq_flags);
		}
		/* It is possible TX completion already happened
		 * before we set TSQ_THROTTLED.
		 */
		if (refcount_read(&sk->sk_wmem_alloc) > skb->truesize)
			return;
	}

	if (flags & MSG_MORE)
		nonagle = TCP_NAGLE_CORK;

	__tcp_push_pending_frames(sk, mss_now, nonagle);
}

static int tcp_splice_data_recv(read_descriptor_t *rd_desc, struct sk_buff *skb,
				unsigned int offset, size_t len)
{
	struct tcp_splice_state *tss = rd_desc->arg.data;
	int ret;

	ret = skb_splice_bits(skb, skb->sk, offset, tss->pipe,
			      min(rd_desc->count, len), tss->flags);
	if (ret > 0)
		rd_desc->count -= ret;
	return ret;
}

static int __tcp_splice_read(struct sock *sk, struct tcp_splice_state *tss)
{
	/* Store TCP splice context information in read_descriptor_t. */
	read_descriptor_t rd_desc = {
		.arg.data = tss,
		.count	  = tss->len,
	};

	return tcp_read_sock(sk, &rd_desc, tcp_splice_data_recv);
}

/**
 *  tcp_splice_read - splice data from TCP socket to a pipe
 * @sock:	socket to splice from
 * @ppos:	position (not valid)
 * @pipe:	pipe to splice to
 * @len:	number of bytes to splice
 * @flags:	splice modifier flags
 *
 * Description:
 *    Will read pages from given socket and fill them into a pipe.
 *
 **/
ssize_t tcp_splice_read(struct socket *sock, loff_t *ppos,
			struct pipe_inode_info *pipe, size_t len,
			unsigned int flags)
{
	struct sock *sk = sock->sk;
	struct tcp_splice_state tss = {
		.pipe = pipe,
		.len = len,
		.flags = flags,
	};
	long timeo;
	ssize_t spliced;
	int ret;

	sock_rps_record_flow(sk);
	/*
	 * We can't seek on a socket input
	 */
	if (unlikely(*ppos))
		return -ESPIPE;

	ret = spliced = 0;

	lock_sock(sk);

	timeo = sock_rcvtimeo(sk, sock->file->f_flags & O_NONBLOCK);
	while (tss.len) {
		ret = __tcp_splice_read(sk, &tss);
		if (ret < 0)
			break;
		else if (!ret) {
			if (spliced)
				break;
			if (sock_flag(sk, SOCK_DONE))
				break;
			if (sk->sk_err) {
				ret = sock_error(sk);
				break;
			}
			if (sk->sk_shutdown & RCV_SHUTDOWN)
				break;
			if (sk->sk_state == TCP_CLOSE) {
				/*
				 * This occurs when user tries to read
				 * from never connected socket.
				 */
				ret = -ENOTCONN;
				break;
			}
			if (!timeo) {
				ret = -EAGAIN;
				break;
			}
			/* if __tcp_splice_read() got nothing while we have
			 * an skb in receive queue, we do not want to loop.
			 * This might happen with URG data.
			 */
			if (!skb_queue_empty(&sk->sk_receive_queue))
				break;
			sk_wait_data(sk, &timeo, NULL);
			if (signal_pending(current)) {
				ret = sock_intr_errno(timeo);
				break;
			}
			continue;
		}
		tss.len -= ret;
		spliced += ret;

		if (!timeo)
			break;
		release_sock(sk);
		lock_sock(sk);

		if (sk->sk_err || sk->sk_state == TCP_CLOSE ||
		    (sk->sk_shutdown & RCV_SHUTDOWN) ||
		    signal_pending(current))
			break;
	}

	release_sock(sk);

	if (spliced)
		return spliced;

	return ret;
}
EXPORT_SYMBOL(tcp_splice_read);

struct sk_buff *tcp_stream_alloc_skb(struct sock *sk, int size, gfp_t gfp,
				     bool force_schedule)
{
	struct sk_buff *skb;

	skb = alloc_skb_fclone(size + MAX_TCP_HEADER, gfp);
	if (likely(skb)) {
		bool mem_scheduled;

		skb->truesize = SKB_TRUESIZE(skb_end_offset(skb));
		if (force_schedule) {
			mem_scheduled = true;
			sk_forced_mem_schedule(sk, skb->truesize);
		} else {
			mem_scheduled = sk_wmem_schedule(sk, skb->truesize);
		}
		if (likely(mem_scheduled)) {
			skb_reserve(skb, MAX_TCP_HEADER);
			skb->ip_summed = CHECKSUM_PARTIAL;
			INIT_LIST_HEAD(&skb->tcp_tsorted_anchor);
			return skb;
		}
		__kfree_skb(skb);
	} else {
		sk->sk_prot->enter_memory_pressure(sk);
		sk_stream_moderate_sndbuf(sk);
	}
	return NULL;
}

static unsigned int tcp_xmit_size_goal(struct sock *sk, u32 mss_now,
				       int large_allowed)
{
	struct tcp_sock *tp = tcp_sk(sk);
	u32 new_size_goal, size_goal;

	if (!large_allowed)
		return mss_now;

	/* Note : tcp_tso_autosize() will eventually split this later */
	new_size_goal = tcp_bound_to_half_wnd(tp, sk->sk_gso_max_size);

	/* We try hard to avoid divides here */
	size_goal = tp->gso_segs * mss_now;
	if (unlikely(new_size_goal < size_goal ||
		     new_size_goal >= size_goal + mss_now)) {
		tp->gso_segs = min_t(u16, new_size_goal / mss_now,
				     sk->sk_gso_max_segs);
		size_goal = tp->gso_segs * mss_now;
	}

	return max(size_goal, mss_now);
}

int tcp_send_mss(struct sock *sk, int *size_goal, int flags)
{
	int mss_now;

	mss_now = tcp_current_mss(sk);
	*size_goal = tcp_xmit_size_goal(sk, mss_now, !(flags & MSG_OOB));

	return mss_now;
}

/* In some cases, both sendpage() and sendmsg() could have added
 * an skb to the write queue, but failed adding payload on it.
 * We need to remove it to consume less memory, but more
 * importantly be able to generate EPOLLOUT for Edge Trigger epoll()
 * users.
 */
void tcp_remove_empty_skb(struct sock *sk)
{
	struct sk_buff *skb = tcp_write_queue_tail(sk);

	if (skb && TCP_SKB_CB(skb)->seq == TCP_SKB_CB(skb)->end_seq) {
		tcp_unlink_write_queue(skb, sk);
		if (tcp_write_queue_empty(sk))
			tcp_chrono_stop(sk, TCP_CHRONO_BUSY);
		tcp_wmem_free_skb(sk, skb);
	}
}

/* skb changing from pure zc to mixed, must charge zc */
static int tcp_downgrade_zcopy_pure(struct sock *sk, struct sk_buff *skb)
{
	if (unlikely(skb_zcopy_pure(skb))) {
		u32 extra = skb->truesize -
			    SKB_TRUESIZE(skb_end_offset(skb));

		if (!sk_wmem_schedule(sk, extra))
			return -ENOMEM;

		sk_mem_charge(sk, extra);
		skb_shinfo(skb)->flags &= ~SKBFL_PURE_ZEROCOPY;
	}
	return 0;
}


static int tcp_wmem_schedule(struct sock *sk, int copy)
{
	int left;

	if (likely(sk_wmem_schedule(sk, copy)))
		return copy;

	/* We could be in trouble if we have nothing queued.
	 * Use whatever is left in sk->sk_forward_alloc and tcp_wmem[0]
	 * to guarantee some progress.
	 */
	left = sock_net(sk)->ipv4.sysctl_tcp_wmem[0] - sk->sk_wmem_queued;
	if (left > 0)
		sk_forced_mem_schedule(sk, min(left, copy));
	return min(copy, sk->sk_forward_alloc);
}

static struct sk_buff *tcp_build_frag(struct sock *sk, int size_goal, int flags,
				      struct page *page, int offset, size_t *size)
{
	struct sk_buff *skb = tcp_write_queue_tail(sk);
	struct tcp_sock *tp = tcp_sk(sk);
	bool can_coalesce;
	int copy, i;

	if (!skb || (copy = size_goal - skb->len) <= 0 ||
	    !tcp_skb_can_collapse_to(skb)) {
new_segment:
		if (!sk_stream_memory_free(sk))
			return NULL;

		skb = tcp_stream_alloc_skb(sk, 0, sk->sk_allocation,
					   tcp_rtx_and_write_queues_empty(sk));
		if (!skb)
			return NULL;

#ifdef CONFIG_TLS_DEVICE
		skb->decrypted = !!(flags & MSG_SENDPAGE_DECRYPTED);
#endif
		tcp_skb_entail(sk, skb);
		copy = size_goal;
	}

	if (copy > *size)
		copy = *size;

	i = skb_shinfo(skb)->nr_frags;
	can_coalesce = skb_can_coalesce(skb, i, page, offset);
	if (!can_coalesce && i >= sysctl_max_skb_frags) {
		tcp_mark_push(tp, skb);
		goto new_segment;
	}
	if (tcp_downgrade_zcopy_pure(sk, skb))
		return NULL;

	copy = tcp_wmem_schedule(sk, copy);
	if (!copy)
		return NULL;

	if (can_coalesce) {
		skb_frag_size_add(&skb_shinfo(skb)->frags[i - 1], copy);
	} else {
		get_page(page);
		skb_fill_page_desc(skb, i, page, offset, copy);
	}

	if (!(flags & MSG_NO_SHARED_FRAGS))
		skb_shinfo(skb)->flags |= SKBFL_SHARED_FRAG;

	skb->len += copy;
	skb->data_len += copy;
	skb->truesize += copy;
	sk_wmem_queued_add(sk, copy);
	sk_mem_charge(sk, copy);
	WRITE_ONCE(tp->write_seq, tp->write_seq + copy);
	TCP_SKB_CB(skb)->end_seq += copy;
	tcp_skb_pcount_set(skb, 0);

	*size = copy;
	return skb;
}

ssize_t do_tcp_sendpages(struct sock *sk, struct page *page, int offset,
			 size_t size, int flags)
{
	struct tcp_sock *tp = tcp_sk(sk);
	int mss_now, size_goal;
	int err;
	ssize_t copied;
	long timeo = sock_sndtimeo(sk, flags & MSG_DONTWAIT);

	if (IS_ENABLED(CONFIG_DEBUG_VM) &&
	    WARN_ONCE(!sendpage_ok(page),
		      "page must not be a Slab one and have page_count > 0"))
		return -EINVAL;

	/* Wait for a connection to finish. One exception is TCP Fast Open
	 * (passive side) where data is allowed to be sent before a connection
	 * is fully established.
	 */
	if (((1 << sk->sk_state) & ~(TCPF_ESTABLISHED | TCPF_CLOSE_WAIT)) &&
	    !tcp_passive_fastopen(sk)) {
		err = sk_stream_wait_connect(sk, &timeo);
		if (err != 0)
			goto out_err;
	}

	sk_clear_bit(SOCKWQ_ASYNC_NOSPACE, sk);

	mss_now = tcp_send_mss(sk, &size_goal, flags);
	copied = 0;

	err = -EPIPE;
	if (sk->sk_err || (sk->sk_shutdown & SEND_SHUTDOWN))
		goto out_err;

	while (size > 0) {
		struct sk_buff *skb;
		size_t copy = size;

		skb = tcp_build_frag(sk, size_goal, flags, page, offset, &copy);
		if (!skb)
			goto wait_for_space;

		if (!copied)
			TCP_SKB_CB(skb)->tcp_flags &= ~TCPHDR_PSH;

		copied += copy;
		offset += copy;
		size -= copy;
		if (!size)
			goto out;

		if (skb->len < size_goal || (flags & MSG_OOB))
			continue;

		if (forced_push(tp)) {
			tcp_mark_push(tp, skb);
			__tcp_push_pending_frames(sk, mss_now, TCP_NAGLE_PUSH);
		} else if (skb == tcp_send_head(sk))
			tcp_push_one(sk, mss_now);
		continue;

wait_for_space:
		set_bit(SOCK_NOSPACE, &sk->sk_socket->flags);
		tcp_push(sk, flags & ~MSG_MORE, mss_now,
			 TCP_NAGLE_PUSH, size_goal);

		err = sk_stream_wait_memory(sk, &timeo);
		if (err != 0)
			goto do_error;

		mss_now = tcp_send_mss(sk, &size_goal, flags);
	}

out:
	if (copied) {
		tcp_tx_timestamp(sk, sk->sk_tsflags);
		if (!(flags & MSG_SENDPAGE_NOTLAST))
			tcp_push(sk, flags, mss_now, tp->nonagle, size_goal);
	}
	return copied;

do_error:
	tcp_remove_empty_skb(sk);
	if (copied)
		goto out;
out_err:
	/* make sure we wake any epoll edge trigger waiter */
	if (unlikely(tcp_rtx_and_write_queues_empty(sk) && err == -EAGAIN)) {
		sk->sk_write_space(sk);
		tcp_chrono_stop(sk, TCP_CHRONO_SNDBUF_LIMITED);
	}
	return sk_stream_error(sk, flags, err);
}
EXPORT_SYMBOL_GPL(do_tcp_sendpages);

int tcp_sendpage_locked(struct sock *sk, struct page *page, int offset,
			size_t size, int flags)
{
	if (!(sk->sk_route_caps & NETIF_F_SG))
		return sock_no_sendpage_locked(sk, page, offset, size, flags);

	tcp_rate_check_app_limited(sk);  /* is sending application-limited? */

	return do_tcp_sendpages(sk, page, offset, size, flags);
}
EXPORT_SYMBOL_GPL(tcp_sendpage_locked);

int tcp_sendpage(struct sock *sk, struct page *page, int offset,
		 size_t size, int flags)
{
	int ret;

	lock_sock(sk);
	ret = tcp_sendpage_locked(sk, page, offset, size, flags);
	release_sock(sk);

	return ret;
}
EXPORT_SYMBOL(tcp_sendpage);

void tcp_free_fastopen_req(struct tcp_sock *tp)
{
	if (tp->fastopen_req) {
		kfree(tp->fastopen_req);
		tp->fastopen_req = NULL;
	}
}

static int tcp_sendmsg_fastopen(struct sock *sk, struct msghdr *msg,
				int *copied, size_t size,
				struct ubuf_info *uarg)
{
	struct tcp_sock *tp = tcp_sk(sk);
	struct inet_sock *inet = inet_sk(sk);
	struct sockaddr *uaddr = msg->msg_name;
	int err, flags;

	if (!(READ_ONCE(sock_net(sk)->ipv4.sysctl_tcp_fastopen) &
	      TFO_CLIENT_ENABLE) ||
	    (uaddr && msg->msg_namelen >= sizeof(uaddr->sa_family) &&
	     uaddr->sa_family == AF_UNSPEC))
		return -EOPNOTSUPP;
	if (tp->fastopen_req)
		return -EALREADY; /* Another Fast Open is in progress */

	tp->fastopen_req = kzalloc(sizeof(struct tcp_fastopen_request),
				   sk->sk_allocation);
	if (unlikely(!tp->fastopen_req))
		return -ENOBUFS;
	tp->fastopen_req->data = msg;
	tp->fastopen_req->size = size;
	tp->fastopen_req->uarg = uarg;

	if (inet->defer_connect) {
		err = tcp_connect(sk);
		/* Same failure procedure as in tcp_v4/6_connect */
		if (err) {
			tcp_set_state(sk, TCP_CLOSE);
			inet->inet_dport = 0;
			sk->sk_route_caps = 0;
		}
	}
	flags = (msg->msg_flags & MSG_DONTWAIT) ? O_NONBLOCK : 0;
	err = __inet_stream_connect(sk->sk_socket, uaddr,
				    msg->msg_namelen, flags, 1);
	/* fastopen_req could already be freed in __inet_stream_connect
	 * if the connection times out or gets rst
	 */
	if (tp->fastopen_req) {
		*copied = tp->fastopen_req->copied;
		tcp_free_fastopen_req(tp);
		inet->defer_connect = 0;
	}
	return err;
}

int tcp_sendmsg_locked(struct sock *sk, struct msghdr *msg, size_t size)
{
	struct tcp_sock *tp = tcp_sk(sk);
	struct ubuf_info *uarg = NULL;
	struct sk_buff *skb;
	struct sockcm_cookie sockc;
	int flags, err, copied = 0;
	int mss_now = 0, size_goal, copied_syn = 0;
	int process_backlog = 0;
	bool zc = false;
	long timeo;

	flags = msg->msg_flags;

	if ((flags & MSG_ZEROCOPY) && size) {
		skb = tcp_write_queue_tail(sk);

		if (msg->msg_ubuf) {
			uarg = msg->msg_ubuf;
			net_zcopy_get(uarg);
			zc = sk->sk_route_caps & NETIF_F_SG;
		} else if (sock_flag(sk, SOCK_ZEROCOPY)) {
			uarg = msg_zerocopy_realloc(sk, size, skb_zcopy(skb));
			if (!uarg) {
				err = -ENOBUFS;
				goto out_err;
			}
			zc = sk->sk_route_caps & NETIF_F_SG;
			if (!zc)
				uarg->zerocopy = 0;
		}
	}

	if (unlikely(flags & MSG_FASTOPEN || inet_sk(sk)->defer_connect) &&
	    !tp->repair) {
		err = tcp_sendmsg_fastopen(sk, msg, &copied_syn, size, uarg);
		if (err == -EINPROGRESS && copied_syn > 0)
			goto out;
		else if (err)
			goto out_err;
	}

	timeo = sock_sndtimeo(sk, flags & MSG_DONTWAIT);

	tcp_rate_check_app_limited(sk);  /* is sending application-limited? */

	/* Wait for a connection to finish. One exception is TCP Fast Open
	 * (passive side) where data is allowed to be sent before a connection
	 * is fully established.
	 */
	if (((1 << sk->sk_state) & ~(TCPF_ESTABLISHED | TCPF_CLOSE_WAIT)) &&
	    !tcp_passive_fastopen(sk)) {
		err = sk_stream_wait_connect(sk, &timeo);
		if (err != 0)
			goto do_error;
	}

	if (unlikely(tp->repair)) {
		if (tp->repair_queue == TCP_RECV_QUEUE) {
			copied = tcp_send_rcvq(sk, msg, size);
			goto out_nopush;
		}

		err = -EINVAL;
		if (tp->repair_queue == TCP_NO_QUEUE)
			goto out_err;

		/* 'common' sending to sendq */
	}

	sockcm_init(&sockc, sk);
	if (msg->msg_controllen) {
		err = sock_cmsg_send(sk, msg, &sockc);
		if (unlikely(err)) {
			err = -EINVAL;
			goto out_err;
		}
	}

	/* This should be in poll */
	sk_clear_bit(SOCKWQ_ASYNC_NOSPACE, sk);

	/* Ok commence sending. */
	copied = 0;

restart:
	mss_now = tcp_send_mss(sk, &size_goal, flags);

	err = -EPIPE;
	if (sk->sk_err || (sk->sk_shutdown & SEND_SHUTDOWN))
		goto do_error;

	while (msg_data_left(msg)) {
		int copy = 0;

		skb = tcp_write_queue_tail(sk);
		if (skb)
			copy = size_goal - skb->len;

		if (copy <= 0 || !tcp_skb_can_collapse_to(skb)) {
			bool first_skb;

new_segment:
			if (!sk_stream_memory_free(sk))
				goto wait_for_space;

			if (unlikely(process_backlog >= 16)) {
				process_backlog = 0;
				if (sk_flush_backlog(sk))
					goto restart;
			}
			first_skb = tcp_rtx_and_write_queues_empty(sk);
			skb = tcp_stream_alloc_skb(sk, 0, sk->sk_allocation,
						   first_skb);
			if (!skb)
				goto wait_for_space;

			process_backlog++;

			tcp_skb_entail(sk, skb);
			copy = size_goal;

			/* All packets are restored as if they have
			 * already been sent. skb_mstamp_ns isn't set to
			 * avoid wrong rtt estimation.
			 */
			if (tp->repair)
				TCP_SKB_CB(skb)->sacked |= TCPCB_REPAIRED;
		}

		/* Try to append data to the end of skb. */
		if (copy > msg_data_left(msg))
			copy = msg_data_left(msg);

		if (!zc) {
			bool merge = true;
			int i = skb_shinfo(skb)->nr_frags;
			struct page_frag *pfrag = sk_page_frag(sk);

			if (!sk_page_frag_refill(sk, pfrag))
				goto wait_for_space;

			if (!skb_can_coalesce(skb, i, pfrag->page,
					      pfrag->offset)) {
				if (i >= sysctl_max_skb_frags) {
					tcp_mark_push(tp, skb);
					goto new_segment;
				}
				merge = false;
			}

			copy = min_t(int, copy, pfrag->size - pfrag->offset);

			if (unlikely(skb_zcopy_pure(skb) || skb_zcopy_managed(skb))) {
				if (tcp_downgrade_zcopy_pure(sk, skb))
					goto wait_for_space;
				skb_zcopy_downgrade_managed(skb);
			}

			copy = tcp_wmem_schedule(sk, copy);
			if (!copy)
				goto wait_for_space;

			err = skb_copy_to_page_nocache(sk, &msg->msg_iter, skb,
						       pfrag->page,
						       pfrag->offset,
						       copy);
			if (err)
				goto do_error;

			/* Update the skb. */
			if (merge) {
				skb_frag_size_add(&skb_shinfo(skb)->frags[i - 1], copy);
			} else {
				skb_fill_page_desc(skb, i, pfrag->page,
						   pfrag->offset, copy);
				page_ref_inc(pfrag->page);
			}
			pfrag->offset += copy;
		} else {
			/* First append to a fragless skb builds initial
			 * pure zerocopy skb
			 */
			if (!skb->len)
				skb_shinfo(skb)->flags |= SKBFL_PURE_ZEROCOPY;

			if (!skb_zcopy_pure(skb)) {
				copy = tcp_wmem_schedule(sk, copy);
				if (!copy)
					goto wait_for_space;
			}

			err = skb_zerocopy_iter_stream(sk, skb, msg, copy, uarg);
			if (err == -EMSGSIZE || err == -EEXIST) {
				tcp_mark_push(tp, skb);
				goto new_segment;
			}
			if (err < 0)
				goto do_error;
			copy = err;
		}

		if (!copied)
			TCP_SKB_CB(skb)->tcp_flags &= ~TCPHDR_PSH;

		WRITE_ONCE(tp->write_seq, tp->write_seq + copy);
		TCP_SKB_CB(skb)->end_seq += copy;
		tcp_skb_pcount_set(skb, 0);

		copied += copy;
		if (!msg_data_left(msg)) {
			if (unlikely(flags & MSG_EOR))
				TCP_SKB_CB(skb)->eor = 1;
			goto out;
		}

		if (skb->len < size_goal || (flags & MSG_OOB) || unlikely(tp->repair))
			continue;

		if (forced_push(tp)) {
			tcp_mark_push(tp, skb);
			__tcp_push_pending_frames(sk, mss_now, TCP_NAGLE_PUSH);
		} else if (skb == tcp_send_head(sk))
			tcp_push_one(sk, mss_now);
		continue;

wait_for_space:
		set_bit(SOCK_NOSPACE, &sk->sk_socket->flags);
		if (copied)
			tcp_push(sk, flags & ~MSG_MORE, mss_now,
				 TCP_NAGLE_PUSH, size_goal);

		err = sk_stream_wait_memory(sk, &timeo);
		if (err != 0)
			goto do_error;

		mss_now = tcp_send_mss(sk, &size_goal, flags);
	}

out:
	if (copied) {
		tcp_tx_timestamp(sk, sockc.tsflags);
		tcp_push(sk, flags, mss_now, tp->nonagle, size_goal);
	}
out_nopush:
	net_zcopy_put(uarg);
	return copied + copied_syn;

do_error:
	tcp_remove_empty_skb(sk);

	if (copied + copied_syn)
		goto out;
out_err:
	net_zcopy_put_abort(uarg, true);
	err = sk_stream_error(sk, flags, err);
	/* make sure we wake any epoll edge trigger waiter */
	if (unlikely(tcp_rtx_and_write_queues_empty(sk) && err == -EAGAIN)) {
		sk->sk_write_space(sk);
		tcp_chrono_stop(sk, TCP_CHRONO_SNDBUF_LIMITED);
	}
	return err;
}
EXPORT_SYMBOL_GPL(tcp_sendmsg_locked);

int tcp_sendmsg(struct sock *sk, struct msghdr *msg, size_t size)
{
	int ret;

	lock_sock(sk);
	ret = tcp_sendmsg_locked(sk, msg, size);
	release_sock(sk);

	return ret;
}
EXPORT_SYMBOL(tcp_sendmsg);

/*
 *	Handle reading urgent data. BSD has very simple semantics for
 *	this, no blocking and very strange errors 8)
 */

static int tcp_recv_urg(struct sock *sk, struct msghdr *msg, int len, int flags)
{
	struct tcp_sock *tp = tcp_sk(sk);

	/* No URG data to read. */
	if (sock_flag(sk, SOCK_URGINLINE) || !tp->urg_data ||
	    tp->urg_data == TCP_URG_READ)
		return -EINVAL;	/* Yes this is right ! */

	if (sk->sk_state == TCP_CLOSE && !sock_flag(sk, SOCK_DONE))
		return -ENOTCONN;

	if (tp->urg_data & TCP_URG_VALID) {
		int err = 0;
		char c = tp->urg_data;

		if (!(flags & MSG_PEEK))
			WRITE_ONCE(tp->urg_data, TCP_URG_READ);

		/* Read urgent data. */
		msg->msg_flags |= MSG_OOB;

		if (len > 0) {
			if (!(flags & MSG_TRUNC))
				err = memcpy_to_msg(msg, &c, 1);
			len = 1;
		} else
			msg->msg_flags |= MSG_TRUNC;

		return err ? -EFAULT : len;
	}

	if (sk->sk_state == TCP_CLOSE || (sk->sk_shutdown & RCV_SHUTDOWN))
		return 0;

	/* Fixed the recv(..., MSG_OOB) behaviour.  BSD docs and
	 * the available implementations agree in this case:
	 * this call should never block, independent of the
	 * blocking state of the socket.
	 * Mike <pall@rz.uni-karlsruhe.de>
	 */
	return -EAGAIN;
}

static int tcp_peek_sndq(struct sock *sk, struct msghdr *msg, int len)
{
	struct sk_buff *skb;
	int copied = 0, err = 0;

	/* XXX -- need to support SO_PEEK_OFF */

	skb_rbtree_walk(skb, &sk->tcp_rtx_queue) {
		err = skb_copy_datagram_msg(skb, 0, msg, skb->len);
		if (err)
			return err;
		copied += skb->len;
	}

	skb_queue_walk(&sk->sk_write_queue, skb) {
		err = skb_copy_datagram_msg(skb, 0, msg, skb->len);
		if (err)
			break;

		copied += skb->len;
	}

	return err ?: copied;
}

/* Clean up the receive buffer for full frames taken by the user,
 * then send an ACK if necessary.  COPIED is the number of bytes
 * tcp_recvmsg has given to the user so far, it speeds up the
 * calculation of whether or not we must ACK for the sake of
 * a window update.
 */
static void __tcp_cleanup_rbuf(struct sock *sk, int copied)
{
	struct tcp_sock *tp = tcp_sk(sk);
	bool time_to_ack = false;

	if (inet_csk_ack_scheduled(sk)) {
		const struct inet_connection_sock *icsk = inet_csk(sk);

		if (/* Once-per-two-segments ACK was not sent by tcp_input.c */
		    tp->rcv_nxt - tp->rcv_wup > icsk->icsk_ack.rcv_mss ||
		    /*
		     * If this read emptied read buffer, we send ACK, if
		     * connection is not bidirectional, user drained
		     * receive buffer and there was a small segment
		     * in queue.
		     */
		    (copied > 0 &&
		     ((icsk->icsk_ack.pending & ICSK_ACK_PUSHED2) ||
		      ((icsk->icsk_ack.pending & ICSK_ACK_PUSHED) &&
		       !inet_csk_in_pingpong_mode(sk))) &&
		      !atomic_read(&sk->sk_rmem_alloc)))
			time_to_ack = true;
	}

	/* We send an ACK if we can now advertise a non-zero window
	 * which has been raised "significantly".
	 *
	 * Even if window raised up to infinity, do not send window open ACK
	 * in states, where we will not receive more. It is useless.
	 */
	if (copied > 0 && !time_to_ack && !(sk->sk_shutdown & RCV_SHUTDOWN)) {
		__u32 rcv_window_now = tcp_receive_window(tp);

		/* Optimize, __tcp_select_window() is not cheap. */
		if (2*rcv_window_now <= tp->window_clamp) {
			__u32 new_window = __tcp_select_window(sk);

			/* Send ACK now, if this read freed lots of space
			 * in our buffer. Certainly, new_window is new window.
			 * We can advertise it now, if it is not less than current one.
			 * "Lots" means "at least twice" here.
			 */
			if (new_window && new_window >= 2 * rcv_window_now)
				time_to_ack = true;
		}
	}
	if (time_to_ack)
		tcp_send_ack(sk);
}

void tcp_cleanup_rbuf(struct sock *sk, int copied)
{
	struct sk_buff *skb = skb_peek(&sk->sk_receive_queue);
	struct tcp_sock *tp = tcp_sk(sk);

	WARN(skb && !before(tp->copied_seq, TCP_SKB_CB(skb)->end_seq),
	     "cleanup rbuf bug: copied %X seq %X rcvnxt %X\n",
	     tp->copied_seq, TCP_SKB_CB(skb)->end_seq, tp->rcv_nxt);
	__tcp_cleanup_rbuf(sk, copied);
}

static void tcp_eat_recv_skb(struct sock *sk, struct sk_buff *skb)
{
	__skb_unlink(skb, &sk->sk_receive_queue);
	if (likely(skb->destructor == sock_rfree)) {
		sock_rfree(skb);
		skb->destructor = NULL;
		skb->sk = NULL;
		return skb_attempt_defer_free(skb);
	}
	__kfree_skb(skb);
}

struct sk_buff *tcp_recv_skb(struct sock *sk, u32 seq, u32 *off)
{
	struct sk_buff *skb;
	u32 offset;

	while ((skb = skb_peek(&sk->sk_receive_queue)) != NULL) {
		offset = seq - TCP_SKB_CB(skb)->seq;
		if (unlikely(TCP_SKB_CB(skb)->tcp_flags & TCPHDR_SYN)) {
			pr_err_once("%s: found a SYN, please report !\n", __func__);
			offset--;
		}
		if (offset < skb->len || (TCP_SKB_CB(skb)->tcp_flags & TCPHDR_FIN)) {
			*off = offset;
			return skb;
		}
		/* This looks weird, but this can happen if TCP collapsing
		 * splitted a fat GRO packet, while we released socket lock
		 * in skb_splice_bits()
		 */
		tcp_eat_recv_skb(sk, skb);
	}
	return NULL;
}
EXPORT_SYMBOL(tcp_recv_skb);

/*
 * This routine provides an alternative to tcp_recvmsg() for routines
 * that would like to handle copying from skbuffs directly in 'sendfile'
 * fashion.
 * Note:
 *	- It is assumed that the socket was locked by the caller.
 *	- The routine does not block.
 *	- At present, there is no support for reading OOB data
 *	  or for 'peeking' the socket using this routine
 *	  (although both would be easy to implement).
 */
int tcp_read_sock(struct sock *sk, read_descriptor_t *desc,
		  sk_read_actor_t recv_actor)
{
	struct sk_buff *skb;
	struct tcp_sock *tp = tcp_sk(sk);
	u32 seq = tp->copied_seq;
	u32 offset;
	int copied = 0;

	if (sk->sk_state == TCP_LISTEN)
		return -ENOTCONN;
	while ((skb = tcp_recv_skb(sk, seq, &offset)) != NULL) {
		if (offset < skb->len) {
			int used;
			size_t len;

			len = skb->len - offset;
			/* Stop reading if we hit a patch of urgent data */
			if (unlikely(tp->urg_data)) {
				u32 urg_offset = tp->urg_seq - seq;
				if (urg_offset < len)
					len = urg_offset;
				if (!len)
					break;
			}
			used = recv_actor(desc, skb, offset, len);
			if (used <= 0) {
				if (!copied)
					copied = used;
				break;
			}
			if (WARN_ON_ONCE(used > len))
				used = len;
			seq += used;
			copied += used;
			offset += used;

			/* If recv_actor drops the lock (e.g. TCP splice
			 * receive) the skb pointer might be invalid when
			 * getting here: tcp_collapse might have deleted it
			 * while aggregating skbs from the socket queue.
			 */
			skb = tcp_recv_skb(sk, seq - 1, &offset);
			if (!skb)
				break;
			/* TCP coalescing might have appended data to the skb.
			 * Try to splice more frags
			 */
			if (offset + 1 != skb->len)
				continue;
		}
		if (TCP_SKB_CB(skb)->tcp_flags & TCPHDR_FIN) {
			tcp_eat_recv_skb(sk, skb);
			++seq;
			break;
		}
		tcp_eat_recv_skb(sk, skb);
		if (!desc->count)
			break;
		WRITE_ONCE(tp->copied_seq, seq);
	}
	WRITE_ONCE(tp->copied_seq, seq);

	tcp_rcv_space_adjust(sk);

	/* Clean up data we have read: This will do ACK frames. */
	if (copied > 0) {
		tcp_recv_skb(sk, seq, &offset);
		tcp_cleanup_rbuf(sk, copied);
	}
	return copied;
}
EXPORT_SYMBOL(tcp_read_sock);

int tcp_read_skb(struct sock *sk, skb_read_actor_t recv_actor)
{
	struct tcp_sock *tp = tcp_sk(sk);
	u32 seq = tp->copied_seq;
	struct sk_buff *skb;
	int copied = 0;
	u32 offset;

	if (sk->sk_state == TCP_LISTEN)
		return -ENOTCONN;

<<<<<<< HEAD
	while ((skb = tcp_recv_skb(sk, seq, &offset)) != NULL) {
		int used;

		__skb_unlink(skb, &sk->sk_receive_queue);
		used = recv_actor(sk, skb);
		if (used <= 0) {
			if (!copied)
				copied = used;
			break;
		}
		seq += used;
		copied += used;

		if (TCP_SKB_CB(skb)->tcp_flags & TCPHDR_FIN) {
			consume_skb(skb);
			++seq;
			break;
		}
		consume_skb(skb);
		break;
	}
=======
	skb = tcp_recv_skb(sk, seq, &offset);
	if (!skb)
		return 0;

	__skb_unlink(skb, &sk->sk_receive_queue);
	WARN_ON(!skb_set_owner_sk_safe(skb, sk));
	copied = recv_actor(sk, skb);
	if (copied >= 0) {
		seq += copied;
		if (TCP_SKB_CB(skb)->tcp_flags & TCPHDR_FIN)
			++seq;
	}
	consume_skb(skb);
>>>>>>> 0db78532
	WRITE_ONCE(tp->copied_seq, seq);

	tcp_rcv_space_adjust(sk);

	/* Clean up data we have read: This will do ACK frames. */
	if (copied > 0)
<<<<<<< HEAD
		tcp_cleanup_rbuf(sk, copied);
=======
		__tcp_cleanup_rbuf(sk, copied);
>>>>>>> 0db78532

	return copied;
}
EXPORT_SYMBOL(tcp_read_skb);

void tcp_read_done(struct sock *sk, size_t len)
{
	struct tcp_sock *tp = tcp_sk(sk);
	u32 seq = tp->copied_seq;
	struct sk_buff *skb;
	size_t left;
	u32 offset;

	if (sk->sk_state == TCP_LISTEN)
		return;

	left = len;
	while (left && (skb = tcp_recv_skb(sk, seq, &offset)) != NULL) {
		int used;

		used = min_t(size_t, skb->len - offset, left);
		seq += used;
		left -= used;

		if (skb->len > offset + used)
			break;

		if (TCP_SKB_CB(skb)->tcp_flags & TCPHDR_FIN) {
			tcp_eat_recv_skb(sk, skb);
			++seq;
			break;
		}
		tcp_eat_recv_skb(sk, skb);
	}
	WRITE_ONCE(tp->copied_seq, seq);

	tcp_rcv_space_adjust(sk);

	/* Clean up data we have read: This will do ACK frames. */
	if (left != len)
		tcp_cleanup_rbuf(sk, len - left);
}
EXPORT_SYMBOL(tcp_read_done);

int tcp_peek_len(struct socket *sock)
{
	return tcp_inq(sock->sk);
}
EXPORT_SYMBOL(tcp_peek_len);

/* Make sure sk_rcvbuf is big enough to satisfy SO_RCVLOWAT hint */
int tcp_set_rcvlowat(struct sock *sk, int val)
{
	int cap;

	if (sk->sk_userlocks & SOCK_RCVBUF_LOCK)
		cap = sk->sk_rcvbuf >> 1;
	else
		cap = READ_ONCE(sock_net(sk)->ipv4.sysctl_tcp_rmem[2]) >> 1;
	val = min(val, cap);
	WRITE_ONCE(sk->sk_rcvlowat, val ? : 1);

	/* Check if we need to signal EPOLLIN right now */
	tcp_data_ready(sk);

	if (sk->sk_userlocks & SOCK_RCVBUF_LOCK)
		return 0;

	val <<= 1;
	if (val > sk->sk_rcvbuf) {
		WRITE_ONCE(sk->sk_rcvbuf, val);
		tcp_sk(sk)->window_clamp = tcp_win_from_space(sk, val);
	}
	return 0;
}
EXPORT_SYMBOL(tcp_set_rcvlowat);

void tcp_update_recv_tstamps(struct sk_buff *skb,
			     struct scm_timestamping_internal *tss)
{
	if (skb->tstamp)
		tss->ts[0] = ktime_to_timespec64(skb->tstamp);
	else
		tss->ts[0] = (struct timespec64) {0};

	if (skb_hwtstamps(skb)->hwtstamp)
		tss->ts[2] = ktime_to_timespec64(skb_hwtstamps(skb)->hwtstamp);
	else
		tss->ts[2] = (struct timespec64) {0};
}

#ifdef CONFIG_MMU
static const struct vm_operations_struct tcp_vm_ops = {
};

int tcp_mmap(struct file *file, struct socket *sock,
	     struct vm_area_struct *vma)
{
	if (vma->vm_flags & (VM_WRITE | VM_EXEC))
		return -EPERM;
	vma->vm_flags &= ~(VM_MAYWRITE | VM_MAYEXEC);

	/* Instruct vm_insert_page() to not mmap_read_lock(mm) */
	vma->vm_flags |= VM_MIXEDMAP;

	vma->vm_ops = &tcp_vm_ops;
	return 0;
}
EXPORT_SYMBOL(tcp_mmap);

static skb_frag_t *skb_advance_to_frag(struct sk_buff *skb, u32 offset_skb,
				       u32 *offset_frag)
{
	skb_frag_t *frag;

	if (unlikely(offset_skb >= skb->len))
		return NULL;

	offset_skb -= skb_headlen(skb);
	if ((int)offset_skb < 0 || skb_has_frag_list(skb))
		return NULL;

	frag = skb_shinfo(skb)->frags;
	while (offset_skb) {
		if (skb_frag_size(frag) > offset_skb) {
			*offset_frag = offset_skb;
			return frag;
		}
		offset_skb -= skb_frag_size(frag);
		++frag;
	}
	*offset_frag = 0;
	return frag;
}

static bool can_map_frag(const skb_frag_t *frag)
{
	return skb_frag_size(frag) == PAGE_SIZE && !skb_frag_off(frag);
}

static int find_next_mappable_frag(const skb_frag_t *frag,
				   int remaining_in_skb)
{
	int offset = 0;

	if (likely(can_map_frag(frag)))
		return 0;

	while (offset < remaining_in_skb && !can_map_frag(frag)) {
		offset += skb_frag_size(frag);
		++frag;
	}
	return offset;
}

static void tcp_zerocopy_set_hint_for_skb(struct sock *sk,
					  struct tcp_zerocopy_receive *zc,
					  struct sk_buff *skb, u32 offset)
{
	u32 frag_offset, partial_frag_remainder = 0;
	int mappable_offset;
	skb_frag_t *frag;

	/* worst case: skip to next skb. try to improve on this case below */
	zc->recv_skip_hint = skb->len - offset;

	/* Find the frag containing this offset (and how far into that frag) */
	frag = skb_advance_to_frag(skb, offset, &frag_offset);
	if (!frag)
		return;

	if (frag_offset) {
		struct skb_shared_info *info = skb_shinfo(skb);

		/* We read part of the last frag, must recvmsg() rest of skb. */
		if (frag == &info->frags[info->nr_frags - 1])
			return;

		/* Else, we must at least read the remainder in this frag. */
		partial_frag_remainder = skb_frag_size(frag) - frag_offset;
		zc->recv_skip_hint -= partial_frag_remainder;
		++frag;
	}

	/* partial_frag_remainder: If part way through a frag, must read rest.
	 * mappable_offset: Bytes till next mappable frag, *not* counting bytes
	 * in partial_frag_remainder.
	 */
	mappable_offset = find_next_mappable_frag(frag, zc->recv_skip_hint);
	zc->recv_skip_hint = mappable_offset + partial_frag_remainder;
}

static int tcp_recvmsg_locked(struct sock *sk, struct msghdr *msg, size_t len,
			      int flags, struct scm_timestamping_internal *tss,
			      int *cmsg_flags);
static int receive_fallback_to_copy(struct sock *sk,
				    struct tcp_zerocopy_receive *zc, int inq,
				    struct scm_timestamping_internal *tss)
{
	unsigned long copy_address = (unsigned long)zc->copybuf_address;
	struct msghdr msg = {};
	struct iovec iov;
	int err;

	zc->length = 0;
	zc->recv_skip_hint = 0;

	if (copy_address != zc->copybuf_address)
		return -EINVAL;

	err = import_single_range(READ, (void __user *)copy_address,
				  inq, &iov, &msg.msg_iter);
	if (err)
		return err;

	err = tcp_recvmsg_locked(sk, &msg, inq, MSG_DONTWAIT,
				 tss, &zc->msg_flags);
	if (err < 0)
		return err;

	zc->copybuf_len = err;
	if (likely(zc->copybuf_len)) {
		struct sk_buff *skb;
		u32 offset;

		skb = tcp_recv_skb(sk, tcp_sk(sk)->copied_seq, &offset);
		if (skb)
			tcp_zerocopy_set_hint_for_skb(sk, zc, skb, offset);
	}
	return 0;
}

static int tcp_copy_straggler_data(struct tcp_zerocopy_receive *zc,
				   struct sk_buff *skb, u32 copylen,
				   u32 *offset, u32 *seq)
{
	unsigned long copy_address = (unsigned long)zc->copybuf_address;
	struct msghdr msg = {};
	struct iovec iov;
	int err;

	if (copy_address != zc->copybuf_address)
		return -EINVAL;

	err = import_single_range(READ, (void __user *)copy_address,
				  copylen, &iov, &msg.msg_iter);
	if (err)
		return err;
	err = skb_copy_datagram_msg(skb, *offset, &msg, copylen);
	if (err)
		return err;
	zc->recv_skip_hint -= copylen;
	*offset += copylen;
	*seq += copylen;
	return (__s32)copylen;
}

static int tcp_zc_handle_leftover(struct tcp_zerocopy_receive *zc,
				  struct sock *sk,
				  struct sk_buff *skb,
				  u32 *seq,
				  s32 copybuf_len,
				  struct scm_timestamping_internal *tss)
{
	u32 offset, copylen = min_t(u32, copybuf_len, zc->recv_skip_hint);

	if (!copylen)
		return 0;
	/* skb is null if inq < PAGE_SIZE. */
	if (skb) {
		offset = *seq - TCP_SKB_CB(skb)->seq;
	} else {
		skb = tcp_recv_skb(sk, *seq, &offset);
		if (TCP_SKB_CB(skb)->has_rxtstamp) {
			tcp_update_recv_tstamps(skb, tss);
			zc->msg_flags |= TCP_CMSG_TS;
		}
	}

	zc->copybuf_len = tcp_copy_straggler_data(zc, skb, copylen, &offset,
						  seq);
	return zc->copybuf_len < 0 ? 0 : copylen;
}

static int tcp_zerocopy_vm_insert_batch_error(struct vm_area_struct *vma,
					      struct page **pending_pages,
					      unsigned long pages_remaining,
					      unsigned long *address,
					      u32 *length,
					      u32 *seq,
					      struct tcp_zerocopy_receive *zc,
					      u32 total_bytes_to_map,
					      int err)
{
	/* At least one page did not map. Try zapping if we skipped earlier. */
	if (err == -EBUSY &&
	    zc->flags & TCP_RECEIVE_ZEROCOPY_FLAG_TLB_CLEAN_HINT) {
		u32 maybe_zap_len;

		maybe_zap_len = total_bytes_to_map -  /* All bytes to map */
				*length + /* Mapped or pending */
				(pages_remaining * PAGE_SIZE); /* Failed map. */
		zap_page_range(vma, *address, maybe_zap_len);
		err = 0;
	}

	if (!err) {
		unsigned long leftover_pages = pages_remaining;
		int bytes_mapped;

		/* We called zap_page_range, try to reinsert. */
		err = vm_insert_pages(vma, *address,
				      pending_pages,
				      &pages_remaining);
		bytes_mapped = PAGE_SIZE * (leftover_pages - pages_remaining);
		*seq += bytes_mapped;
		*address += bytes_mapped;
	}
	if (err) {
		/* Either we were unable to zap, OR we zapped, retried an
		 * insert, and still had an issue. Either ways, pages_remaining
		 * is the number of pages we were unable to map, and we unroll
		 * some state we speculatively touched before.
		 */
		const int bytes_not_mapped = PAGE_SIZE * pages_remaining;

		*length -= bytes_not_mapped;
		zc->recv_skip_hint += bytes_not_mapped;
	}
	return err;
}

static int tcp_zerocopy_vm_insert_batch(struct vm_area_struct *vma,
					struct page **pages,
					unsigned int pages_to_map,
					unsigned long *address,
					u32 *length,
					u32 *seq,
					struct tcp_zerocopy_receive *zc,
					u32 total_bytes_to_map)
{
	unsigned long pages_remaining = pages_to_map;
	unsigned int pages_mapped;
	unsigned int bytes_mapped;
	int err;

	err = vm_insert_pages(vma, *address, pages, &pages_remaining);
	pages_mapped = pages_to_map - (unsigned int)pages_remaining;
	bytes_mapped = PAGE_SIZE * pages_mapped;
	/* Even if vm_insert_pages fails, it may have partially succeeded in
	 * mapping (some but not all of the pages).
	 */
	*seq += bytes_mapped;
	*address += bytes_mapped;

	if (likely(!err))
		return 0;

	/* Error: maybe zap and retry + rollback state for failed inserts. */
	return tcp_zerocopy_vm_insert_batch_error(vma, pages + pages_mapped,
		pages_remaining, address, length, seq, zc, total_bytes_to_map,
		err);
}

#define TCP_VALID_ZC_MSG_FLAGS   (TCP_CMSG_TS)
static void tcp_zc_finalize_rx_tstamp(struct sock *sk,
				      struct tcp_zerocopy_receive *zc,
				      struct scm_timestamping_internal *tss)
{
	unsigned long msg_control_addr;
	struct msghdr cmsg_dummy;

	msg_control_addr = (unsigned long)zc->msg_control;
	cmsg_dummy.msg_control = (void *)msg_control_addr;
	cmsg_dummy.msg_controllen =
		(__kernel_size_t)zc->msg_controllen;
	cmsg_dummy.msg_flags = in_compat_syscall()
		? MSG_CMSG_COMPAT : 0;
	cmsg_dummy.msg_control_is_user = true;
	zc->msg_flags = 0;
	if (zc->msg_control == msg_control_addr &&
	    zc->msg_controllen == cmsg_dummy.msg_controllen) {
		tcp_recv_timestamp(&cmsg_dummy, sk, tss);
		zc->msg_control = (__u64)
			((uintptr_t)cmsg_dummy.msg_control);
		zc->msg_controllen =
			(__u64)cmsg_dummy.msg_controllen;
		zc->msg_flags = (__u32)cmsg_dummy.msg_flags;
	}
}

#define TCP_ZEROCOPY_PAGE_BATCH_SIZE 32
static int tcp_zerocopy_receive(struct sock *sk,
				struct tcp_zerocopy_receive *zc,
				struct scm_timestamping_internal *tss)
{
	u32 length = 0, offset, vma_len, avail_len, copylen = 0;
	unsigned long address = (unsigned long)zc->address;
	struct page *pages[TCP_ZEROCOPY_PAGE_BATCH_SIZE];
	s32 copybuf_len = zc->copybuf_len;
	struct tcp_sock *tp = tcp_sk(sk);
	const skb_frag_t *frags = NULL;
	unsigned int pages_to_map = 0;
	struct vm_area_struct *vma;
	struct sk_buff *skb = NULL;
	u32 seq = tp->copied_seq;
	u32 total_bytes_to_map;
	int inq = tcp_inq(sk);
	int ret;

	zc->copybuf_len = 0;
	zc->msg_flags = 0;

	if (address & (PAGE_SIZE - 1) || address != zc->address)
		return -EINVAL;

	if (sk->sk_state == TCP_LISTEN)
		return -ENOTCONN;

	sock_rps_record_flow(sk);

	if (inq && inq <= copybuf_len)
		return receive_fallback_to_copy(sk, zc, inq, tss);

	if (inq < PAGE_SIZE) {
		zc->length = 0;
		zc->recv_skip_hint = inq;
		if (!inq && sock_flag(sk, SOCK_DONE))
			return -EIO;
		return 0;
	}

	mmap_read_lock(current->mm);

	vma = vma_lookup(current->mm, address);
	if (!vma || vma->vm_ops != &tcp_vm_ops) {
		mmap_read_unlock(current->mm);
		return -EINVAL;
	}
	vma_len = min_t(unsigned long, zc->length, vma->vm_end - address);
	avail_len = min_t(u32, vma_len, inq);
	total_bytes_to_map = avail_len & ~(PAGE_SIZE - 1);
	if (total_bytes_to_map) {
		if (!(zc->flags & TCP_RECEIVE_ZEROCOPY_FLAG_TLB_CLEAN_HINT))
			zap_page_range(vma, address, total_bytes_to_map);
		zc->length = total_bytes_to_map;
		zc->recv_skip_hint = 0;
	} else {
		zc->length = avail_len;
		zc->recv_skip_hint = avail_len;
	}
	ret = 0;
	while (length + PAGE_SIZE <= zc->length) {
		int mappable_offset;
		struct page *page;

		if (zc->recv_skip_hint < PAGE_SIZE) {
			u32 offset_frag;

			if (skb) {
				if (zc->recv_skip_hint > 0)
					break;
				skb = skb->next;
				offset = seq - TCP_SKB_CB(skb)->seq;
			} else {
				skb = tcp_recv_skb(sk, seq, &offset);
			}

			if (TCP_SKB_CB(skb)->has_rxtstamp) {
				tcp_update_recv_tstamps(skb, tss);
				zc->msg_flags |= TCP_CMSG_TS;
			}
			zc->recv_skip_hint = skb->len - offset;
			frags = skb_advance_to_frag(skb, offset, &offset_frag);
			if (!frags || offset_frag)
				break;
		}

		mappable_offset = find_next_mappable_frag(frags,
							  zc->recv_skip_hint);
		if (mappable_offset) {
			zc->recv_skip_hint = mappable_offset;
			break;
		}
		page = skb_frag_page(frags);
		prefetchw(page);
		pages[pages_to_map++] = page;
		length += PAGE_SIZE;
		zc->recv_skip_hint -= PAGE_SIZE;
		frags++;
		if (pages_to_map == TCP_ZEROCOPY_PAGE_BATCH_SIZE ||
		    zc->recv_skip_hint < PAGE_SIZE) {
			/* Either full batch, or we're about to go to next skb
			 * (and we cannot unroll failed ops across skbs).
			 */
			ret = tcp_zerocopy_vm_insert_batch(vma, pages,
							   pages_to_map,
							   &address, &length,
							   &seq, zc,
							   total_bytes_to_map);
			if (ret)
				goto out;
			pages_to_map = 0;
		}
	}
	if (pages_to_map) {
		ret = tcp_zerocopy_vm_insert_batch(vma, pages, pages_to_map,
						   &address, &length, &seq,
						   zc, total_bytes_to_map);
	}
out:
	mmap_read_unlock(current->mm);
	/* Try to copy straggler data. */
	if (!ret)
		copylen = tcp_zc_handle_leftover(zc, sk, skb, &seq, copybuf_len, tss);

	if (length + copylen) {
		WRITE_ONCE(tp->copied_seq, seq);
		tcp_rcv_space_adjust(sk);

		/* Clean up data we have read: This will do ACK frames. */
		tcp_recv_skb(sk, seq, &offset);
		tcp_cleanup_rbuf(sk, length + copylen);
		ret = 0;
		if (length == zc->length)
			zc->recv_skip_hint = 0;
	} else {
		if (!zc->recv_skip_hint && sock_flag(sk, SOCK_DONE))
			ret = -EIO;
	}
	zc->length = length;
	return ret;
}
#endif

/* Similar to __sock_recv_timestamp, but does not require an skb */
void tcp_recv_timestamp(struct msghdr *msg, const struct sock *sk,
			struct scm_timestamping_internal *tss)
{
	int new_tstamp = sock_flag(sk, SOCK_TSTAMP_NEW);
	bool has_timestamping = false;

	if (tss->ts[0].tv_sec || tss->ts[0].tv_nsec) {
		if (sock_flag(sk, SOCK_RCVTSTAMP)) {
			if (sock_flag(sk, SOCK_RCVTSTAMPNS)) {
				if (new_tstamp) {
					struct __kernel_timespec kts = {
						.tv_sec = tss->ts[0].tv_sec,
						.tv_nsec = tss->ts[0].tv_nsec,
					};
					put_cmsg(msg, SOL_SOCKET, SO_TIMESTAMPNS_NEW,
						 sizeof(kts), &kts);
				} else {
					struct __kernel_old_timespec ts_old = {
						.tv_sec = tss->ts[0].tv_sec,
						.tv_nsec = tss->ts[0].tv_nsec,
					};
					put_cmsg(msg, SOL_SOCKET, SO_TIMESTAMPNS_OLD,
						 sizeof(ts_old), &ts_old);
				}
			} else {
				if (new_tstamp) {
					struct __kernel_sock_timeval stv = {
						.tv_sec = tss->ts[0].tv_sec,
						.tv_usec = tss->ts[0].tv_nsec / 1000,
					};
					put_cmsg(msg, SOL_SOCKET, SO_TIMESTAMP_NEW,
						 sizeof(stv), &stv);
				} else {
					struct __kernel_old_timeval tv = {
						.tv_sec = tss->ts[0].tv_sec,
						.tv_usec = tss->ts[0].tv_nsec / 1000,
					};
					put_cmsg(msg, SOL_SOCKET, SO_TIMESTAMP_OLD,
						 sizeof(tv), &tv);
				}
			}
		}

		if (sk->sk_tsflags & SOF_TIMESTAMPING_SOFTWARE)
			has_timestamping = true;
		else
			tss->ts[0] = (struct timespec64) {0};
	}

	if (tss->ts[2].tv_sec || tss->ts[2].tv_nsec) {
		if (sk->sk_tsflags & SOF_TIMESTAMPING_RAW_HARDWARE)
			has_timestamping = true;
		else
			tss->ts[2] = (struct timespec64) {0};
	}

	if (has_timestamping) {
		tss->ts[1] = (struct timespec64) {0};
		if (sock_flag(sk, SOCK_TSTAMP_NEW))
			put_cmsg_scm_timestamping64(msg, tss);
		else
			put_cmsg_scm_timestamping(msg, tss);
	}
}

static int tcp_inq_hint(struct sock *sk)
{
	const struct tcp_sock *tp = tcp_sk(sk);
	u32 copied_seq = READ_ONCE(tp->copied_seq);
	u32 rcv_nxt = READ_ONCE(tp->rcv_nxt);
	int inq;

	inq = rcv_nxt - copied_seq;
	if (unlikely(inq < 0 || copied_seq != READ_ONCE(tp->copied_seq))) {
		lock_sock(sk);
		inq = tp->rcv_nxt - tp->copied_seq;
		release_sock(sk);
	}
	/* After receiving a FIN, tell the user-space to continue reading
	 * by returning a non-zero inq.
	 */
	if (inq == 0 && sock_flag(sk, SOCK_DONE))
		inq = 1;
	return inq;
}

/*
 *	This routine copies from a sock struct into the user buffer.
 *
 *	Technical note: in 2.3 we work on _locked_ socket, so that
 *	tricks with *seq access order and skb->users are not required.
 *	Probably, code can be easily improved even more.
 */

static int tcp_recvmsg_locked(struct sock *sk, struct msghdr *msg, size_t len,
			      int flags, struct scm_timestamping_internal *tss,
			      int *cmsg_flags)
{
	struct tcp_sock *tp = tcp_sk(sk);
	int copied = 0;
	u32 peek_seq;
	u32 *seq;
	unsigned long used;
	int err;
	int target;		/* Read at least this many bytes */
	long timeo;
	struct sk_buff *skb, *last;
	u32 urg_hole = 0;

	err = -ENOTCONN;
	if (sk->sk_state == TCP_LISTEN)
		goto out;

	if (tp->recvmsg_inq) {
		*cmsg_flags = TCP_CMSG_INQ;
		msg->msg_get_inq = 1;
	}
	timeo = sock_rcvtimeo(sk, flags & MSG_DONTWAIT);

	/* Urgent data needs to be handled specially. */
	if (flags & MSG_OOB)
		goto recv_urg;

	if (unlikely(tp->repair)) {
		err = -EPERM;
		if (!(flags & MSG_PEEK))
			goto out;

		if (tp->repair_queue == TCP_SEND_QUEUE)
			goto recv_sndq;

		err = -EINVAL;
		if (tp->repair_queue == TCP_NO_QUEUE)
			goto out;

		/* 'common' recv queue MSG_PEEK-ing */
	}

	seq = &tp->copied_seq;
	if (flags & MSG_PEEK) {
		peek_seq = tp->copied_seq;
		seq = &peek_seq;
	}

	target = sock_rcvlowat(sk, flags & MSG_WAITALL, len);

	do {
		u32 offset;

		/* Are we at urgent data? Stop if we have read anything or have SIGURG pending. */
		if (unlikely(tp->urg_data) && tp->urg_seq == *seq) {
			if (copied)
				break;
			if (signal_pending(current)) {
				copied = timeo ? sock_intr_errno(timeo) : -EAGAIN;
				break;
			}
		}

		/* Next get a buffer. */

		last = skb_peek_tail(&sk->sk_receive_queue);
		skb_queue_walk(&sk->sk_receive_queue, skb) {
			last = skb;
			/* Now that we have two receive queues this
			 * shouldn't happen.
			 */
			if (WARN(before(*seq, TCP_SKB_CB(skb)->seq),
				 "TCP recvmsg seq # bug: copied %X, seq %X, rcvnxt %X, fl %X\n",
				 *seq, TCP_SKB_CB(skb)->seq, tp->rcv_nxt,
				 flags))
				break;

			offset = *seq - TCP_SKB_CB(skb)->seq;
			if (unlikely(TCP_SKB_CB(skb)->tcp_flags & TCPHDR_SYN)) {
				pr_err_once("%s: found a SYN, please report !\n", __func__);
				offset--;
			}
			if (offset < skb->len)
				goto found_ok_skb;
			if (TCP_SKB_CB(skb)->tcp_flags & TCPHDR_FIN)
				goto found_fin_ok;
			WARN(!(flags & MSG_PEEK),
			     "TCP recvmsg seq # bug 2: copied %X, seq %X, rcvnxt %X, fl %X\n",
			     *seq, TCP_SKB_CB(skb)->seq, tp->rcv_nxt, flags);
		}

		/* Well, if we have backlog, try to process it now yet. */

		if (copied >= target && !READ_ONCE(sk->sk_backlog.tail))
			break;

		if (copied) {
			if (!timeo ||
			    sk->sk_err ||
			    sk->sk_state == TCP_CLOSE ||
			    (sk->sk_shutdown & RCV_SHUTDOWN) ||
			    signal_pending(current))
				break;
		} else {
			if (sock_flag(sk, SOCK_DONE))
				break;

			if (sk->sk_err) {
				copied = sock_error(sk);
				break;
			}

			if (sk->sk_shutdown & RCV_SHUTDOWN)
				break;

			if (sk->sk_state == TCP_CLOSE) {
				/* This occurs when user tries to read
				 * from never connected socket.
				 */
				copied = -ENOTCONN;
				break;
			}

			if (!timeo) {
				copied = -EAGAIN;
				break;
			}

			if (signal_pending(current)) {
				copied = sock_intr_errno(timeo);
				break;
			}
		}

		if (copied >= target) {
			/* Do not sleep, just process backlog. */
			__sk_flush_backlog(sk);
		} else {
			tcp_cleanup_rbuf(sk, copied);
			sk_wait_data(sk, &timeo, last);
		}

		if ((flags & MSG_PEEK) &&
		    (peek_seq - copied - urg_hole != tp->copied_seq)) {
			net_dbg_ratelimited("TCP(%s:%d): Application bug, race in MSG_PEEK\n",
					    current->comm,
					    task_pid_nr(current));
			peek_seq = tp->copied_seq;
		}
		continue;

found_ok_skb:
		/* Ok so how much can we use? */
		used = skb->len - offset;
		if (len < used)
			used = len;

		/* Do we have urgent data here? */
		if (unlikely(tp->urg_data)) {
			u32 urg_offset = tp->urg_seq - *seq;
			if (urg_offset < used) {
				if (!urg_offset) {
					if (!sock_flag(sk, SOCK_URGINLINE)) {
						WRITE_ONCE(*seq, *seq + 1);
						urg_hole++;
						offset++;
						used--;
						if (!used)
							goto skip_copy;
					}
				} else
					used = urg_offset;
			}
		}

		if (!(flags & MSG_TRUNC)) {
			err = skb_copy_datagram_msg(skb, offset, msg, used);
			if (err) {
				/* Exception. Bailout! */
				if (!copied)
					copied = -EFAULT;
				break;
			}
		}

		WRITE_ONCE(*seq, *seq + used);
		copied += used;
		len -= used;

		tcp_rcv_space_adjust(sk);

skip_copy:
		if (unlikely(tp->urg_data) && after(tp->copied_seq, tp->urg_seq)) {
			WRITE_ONCE(tp->urg_data, 0);
			tcp_fast_path_check(sk);
		}

		if (TCP_SKB_CB(skb)->has_rxtstamp) {
			tcp_update_recv_tstamps(skb, tss);
			*cmsg_flags |= TCP_CMSG_TS;
		}

		if (used + offset < skb->len)
			continue;

		if (TCP_SKB_CB(skb)->tcp_flags & TCPHDR_FIN)
			goto found_fin_ok;
		if (!(flags & MSG_PEEK))
			tcp_eat_recv_skb(sk, skb);
		continue;

found_fin_ok:
		/* Process the FIN. */
		WRITE_ONCE(*seq, *seq + 1);
		if (!(flags & MSG_PEEK))
			tcp_eat_recv_skb(sk, skb);
		break;
	} while (len > 0);

	/* According to UNIX98, msg_name/msg_namelen are ignored
	 * on connected socket. I was just happy when found this 8) --ANK
	 */

	/* Clean up data we have read: This will do ACK frames. */
	tcp_cleanup_rbuf(sk, copied);
	return copied;

out:
	return err;

recv_urg:
	err = tcp_recv_urg(sk, msg, len, flags);
	goto out;

recv_sndq:
	err = tcp_peek_sndq(sk, msg, len);
	goto out;
}

int tcp_recvmsg(struct sock *sk, struct msghdr *msg, size_t len, int flags,
		int *addr_len)
{
	int cmsg_flags = 0, ret;
	struct scm_timestamping_internal tss;

	if (unlikely(flags & MSG_ERRQUEUE))
		return inet_recv_error(sk, msg, len, addr_len);

	if (sk_can_busy_loop(sk) &&
	    skb_queue_empty_lockless(&sk->sk_receive_queue) &&
	    sk->sk_state == TCP_ESTABLISHED)
		sk_busy_loop(sk, flags & MSG_DONTWAIT);

	lock_sock(sk);
	ret = tcp_recvmsg_locked(sk, msg, len, flags, &tss, &cmsg_flags);
	release_sock(sk);

	if ((cmsg_flags || msg->msg_get_inq) && ret >= 0) {
		if (cmsg_flags & TCP_CMSG_TS)
			tcp_recv_timestamp(msg, sk, &tss);
		if (msg->msg_get_inq) {
			msg->msg_inq = tcp_inq_hint(sk);
			if (cmsg_flags & TCP_CMSG_INQ)
				put_cmsg(msg, SOL_TCP, TCP_CM_INQ,
					 sizeof(msg->msg_inq), &msg->msg_inq);
		}
	}
	return ret;
}
EXPORT_SYMBOL(tcp_recvmsg);

void tcp_set_state(struct sock *sk, int state)
{
	int oldstate = sk->sk_state;

	/* We defined a new enum for TCP states that are exported in BPF
	 * so as not force the internal TCP states to be frozen. The
	 * following checks will detect if an internal state value ever
	 * differs from the BPF value. If this ever happens, then we will
	 * need to remap the internal value to the BPF value before calling
	 * tcp_call_bpf_2arg.
	 */
	BUILD_BUG_ON((int)BPF_TCP_ESTABLISHED != (int)TCP_ESTABLISHED);
	BUILD_BUG_ON((int)BPF_TCP_SYN_SENT != (int)TCP_SYN_SENT);
	BUILD_BUG_ON((int)BPF_TCP_SYN_RECV != (int)TCP_SYN_RECV);
	BUILD_BUG_ON((int)BPF_TCP_FIN_WAIT1 != (int)TCP_FIN_WAIT1);
	BUILD_BUG_ON((int)BPF_TCP_FIN_WAIT2 != (int)TCP_FIN_WAIT2);
	BUILD_BUG_ON((int)BPF_TCP_TIME_WAIT != (int)TCP_TIME_WAIT);
	BUILD_BUG_ON((int)BPF_TCP_CLOSE != (int)TCP_CLOSE);
	BUILD_BUG_ON((int)BPF_TCP_CLOSE_WAIT != (int)TCP_CLOSE_WAIT);
	BUILD_BUG_ON((int)BPF_TCP_LAST_ACK != (int)TCP_LAST_ACK);
	BUILD_BUG_ON((int)BPF_TCP_LISTEN != (int)TCP_LISTEN);
	BUILD_BUG_ON((int)BPF_TCP_CLOSING != (int)TCP_CLOSING);
	BUILD_BUG_ON((int)BPF_TCP_NEW_SYN_RECV != (int)TCP_NEW_SYN_RECV);
	BUILD_BUG_ON((int)BPF_TCP_MAX_STATES != (int)TCP_MAX_STATES);

	/* bpf uapi header bpf.h defines an anonymous enum with values
	 * BPF_TCP_* used by bpf programs. Currently gcc built vmlinux
	 * is able to emit this enum in DWARF due to the above BUILD_BUG_ON.
	 * But clang built vmlinux does not have this enum in DWARF
	 * since clang removes the above code before generating IR/debuginfo.
	 * Let us explicitly emit the type debuginfo to ensure the
	 * above-mentioned anonymous enum in the vmlinux DWARF and hence BTF
	 * regardless of which compiler is used.
	 */
	BTF_TYPE_EMIT_ENUM(BPF_TCP_ESTABLISHED);

	if (BPF_SOCK_OPS_TEST_FLAG(tcp_sk(sk), BPF_SOCK_OPS_STATE_CB_FLAG))
		tcp_call_bpf_2arg(sk, BPF_SOCK_OPS_STATE_CB, oldstate, state);

	switch (state) {
	case TCP_ESTABLISHED:
		if (oldstate != TCP_ESTABLISHED)
			TCP_INC_STATS(sock_net(sk), TCP_MIB_CURRESTAB);
		break;

	case TCP_CLOSE:
		if (oldstate == TCP_CLOSE_WAIT || oldstate == TCP_ESTABLISHED)
			TCP_INC_STATS(sock_net(sk), TCP_MIB_ESTABRESETS);

		sk->sk_prot->unhash(sk);
		if (inet_csk(sk)->icsk_bind_hash &&
		    !(sk->sk_userlocks & SOCK_BINDPORT_LOCK))
			inet_put_port(sk);
		fallthrough;
	default:
		if (oldstate == TCP_ESTABLISHED)
			TCP_DEC_STATS(sock_net(sk), TCP_MIB_CURRESTAB);
	}

	/* Change state AFTER socket is unhashed to avoid closed
	 * socket sitting in hash tables.
	 */
	inet_sk_state_store(sk, state);
}
EXPORT_SYMBOL_GPL(tcp_set_state);

/*
 *	State processing on a close. This implements the state shift for
 *	sending our FIN frame. Note that we only send a FIN for some
 *	states. A shutdown() may have already sent the FIN, or we may be
 *	closed.
 */

static const unsigned char new_state[16] = {
  /* current state:        new state:      action:	*/
  [0 /* (Invalid) */]	= TCP_CLOSE,
  [TCP_ESTABLISHED]	= TCP_FIN_WAIT1 | TCP_ACTION_FIN,
  [TCP_SYN_SENT]	= TCP_CLOSE,
  [TCP_SYN_RECV]	= TCP_FIN_WAIT1 | TCP_ACTION_FIN,
  [TCP_FIN_WAIT1]	= TCP_FIN_WAIT1,
  [TCP_FIN_WAIT2]	= TCP_FIN_WAIT2,
  [TCP_TIME_WAIT]	= TCP_CLOSE,
  [TCP_CLOSE]		= TCP_CLOSE,
  [TCP_CLOSE_WAIT]	= TCP_LAST_ACK  | TCP_ACTION_FIN,
  [TCP_LAST_ACK]	= TCP_LAST_ACK,
  [TCP_LISTEN]		= TCP_CLOSE,
  [TCP_CLOSING]		= TCP_CLOSING,
  [TCP_NEW_SYN_RECV]	= TCP_CLOSE,	/* should not happen ! */
};

static int tcp_close_state(struct sock *sk)
{
	int next = (int)new_state[sk->sk_state];
	int ns = next & TCP_STATE_MASK;

	tcp_set_state(sk, ns);

	return next & TCP_ACTION_FIN;
}

/*
 *	Shutdown the sending side of a connection. Much like close except
 *	that we don't receive shut down or sock_set_flag(sk, SOCK_DEAD).
 */

void tcp_shutdown(struct sock *sk, int how)
{
	/*	We need to grab some memory, and put together a FIN,
	 *	and then put it into the queue to be sent.
	 *		Tim MacKenzie(tym@dibbler.cs.monash.edu.au) 4 Dec '92.
	 */
	if (!(how & SEND_SHUTDOWN))
		return;

	/* If we've already sent a FIN, or it's a closed state, skip this. */
	if ((1 << sk->sk_state) &
	    (TCPF_ESTABLISHED | TCPF_SYN_SENT |
	     TCPF_SYN_RECV | TCPF_CLOSE_WAIT)) {
		/* Clear out any half completed packets.  FIN if needed. */
		if (tcp_close_state(sk))
			tcp_send_fin(sk);
	}
}
EXPORT_SYMBOL(tcp_shutdown);

int tcp_orphan_count_sum(void)
{
	int i, total = 0;

	for_each_possible_cpu(i)
		total += per_cpu(tcp_orphan_count, i);

	return max(total, 0);
}

static int tcp_orphan_cache;
static struct timer_list tcp_orphan_timer;
#define TCP_ORPHAN_TIMER_PERIOD msecs_to_jiffies(100)

static void tcp_orphan_update(struct timer_list *unused)
{
	WRITE_ONCE(tcp_orphan_cache, tcp_orphan_count_sum());
	mod_timer(&tcp_orphan_timer, jiffies + TCP_ORPHAN_TIMER_PERIOD);
}

static bool tcp_too_many_orphans(int shift)
{
	return READ_ONCE(tcp_orphan_cache) << shift >
		READ_ONCE(sysctl_tcp_max_orphans);
}

bool tcp_check_oom(struct sock *sk, int shift)
{
	bool too_many_orphans, out_of_socket_memory;

	too_many_orphans = tcp_too_many_orphans(shift);
	out_of_socket_memory = tcp_out_of_memory(sk);

	if (too_many_orphans)
		net_info_ratelimited("too many orphaned sockets\n");
	if (out_of_socket_memory)
		net_info_ratelimited("out of memory -- consider tuning tcp_mem\n");
	return too_many_orphans || out_of_socket_memory;
}

void __tcp_close(struct sock *sk, long timeout)
{
	struct sk_buff *skb;
	int data_was_unread = 0;
	int state;

	sk->sk_shutdown = SHUTDOWN_MASK;

	if (sk->sk_state == TCP_LISTEN) {
		tcp_set_state(sk, TCP_CLOSE);

		/* Special case. */
		inet_csk_listen_stop(sk);

		goto adjudge_to_death;
	}

	/*  We need to flush the recv. buffs.  We do this only on the
	 *  descriptor close, not protocol-sourced closes, because the
	 *  reader process may not have drained the data yet!
	 */
	while ((skb = __skb_dequeue(&sk->sk_receive_queue)) != NULL) {
		u32 len = TCP_SKB_CB(skb)->end_seq - TCP_SKB_CB(skb)->seq;

		if (TCP_SKB_CB(skb)->tcp_flags & TCPHDR_FIN)
			len--;
		data_was_unread += len;
		__kfree_skb(skb);
	}

	/* If socket has been already reset (e.g. in tcp_reset()) - kill it. */
	if (sk->sk_state == TCP_CLOSE)
		goto adjudge_to_death;

	/* As outlined in RFC 2525, section 2.17, we send a RST here because
	 * data was lost. To witness the awful effects of the old behavior of
	 * always doing a FIN, run an older 2.1.x kernel or 2.0.x, start a bulk
	 * GET in an FTP client, suspend the process, wait for the client to
	 * advertise a zero window, then kill -9 the FTP client, wheee...
	 * Note: timeout is always zero in such a case.
	 */
	if (unlikely(tcp_sk(sk)->repair)) {
		sk->sk_prot->disconnect(sk, 0);
	} else if (data_was_unread) {
		/* Unread data was tossed, zap the connection. */
		NET_INC_STATS(sock_net(sk), LINUX_MIB_TCPABORTONCLOSE);
		tcp_set_state(sk, TCP_CLOSE);
		tcp_send_active_reset(sk, sk->sk_allocation);
	} else if (sock_flag(sk, SOCK_LINGER) && !sk->sk_lingertime) {
		/* Check zero linger _after_ checking for unread data. */
		sk->sk_prot->disconnect(sk, 0);
		NET_INC_STATS(sock_net(sk), LINUX_MIB_TCPABORTONDATA);
	} else if (tcp_close_state(sk)) {
		/* We FIN if the application ate all the data before
		 * zapping the connection.
		 */

		/* RED-PEN. Formally speaking, we have broken TCP state
		 * machine. State transitions:
		 *
		 * TCP_ESTABLISHED -> TCP_FIN_WAIT1
		 * TCP_SYN_RECV	-> TCP_FIN_WAIT1 (forget it, it's impossible)
		 * TCP_CLOSE_WAIT -> TCP_LAST_ACK
		 *
		 * are legal only when FIN has been sent (i.e. in window),
		 * rather than queued out of window. Purists blame.
		 *
		 * F.e. "RFC state" is ESTABLISHED,
		 * if Linux state is FIN-WAIT-1, but FIN is still not sent.
		 *
		 * The visible declinations are that sometimes
		 * we enter time-wait state, when it is not required really
		 * (harmless), do not send active resets, when they are
		 * required by specs (TCP_ESTABLISHED, TCP_CLOSE_WAIT, when
		 * they look as CLOSING or LAST_ACK for Linux)
		 * Probably, I missed some more holelets.
		 * 						--ANK
		 * XXX (TFO) - To start off we don't support SYN+ACK+FIN
		 * in a single packet! (May consider it later but will
		 * probably need API support or TCP_CORK SYN-ACK until
		 * data is written and socket is closed.)
		 */
		tcp_send_fin(sk);
	}

	sk_stream_wait_close(sk, timeout);

adjudge_to_death:
	state = sk->sk_state;
	sock_hold(sk);
	sock_orphan(sk);

	local_bh_disable();
	bh_lock_sock(sk);
	/* remove backlog if any, without releasing ownership. */
	__release_sock(sk);

	this_cpu_inc(tcp_orphan_count);

	/* Have we already been destroyed by a softirq or backlog? */
	if (state != TCP_CLOSE && sk->sk_state == TCP_CLOSE)
		goto out;

	/*	This is a (useful) BSD violating of the RFC. There is a
	 *	problem with TCP as specified in that the other end could
	 *	keep a socket open forever with no application left this end.
	 *	We use a 1 minute timeout (about the same as BSD) then kill
	 *	our end. If they send after that then tough - BUT: long enough
	 *	that we won't make the old 4*rto = almost no time - whoops
	 *	reset mistake.
	 *
	 *	Nope, it was not mistake. It is really desired behaviour
	 *	f.e. on http servers, when such sockets are useless, but
	 *	consume significant resources. Let's do it with special
	 *	linger2	option.					--ANK
	 */

	if (sk->sk_state == TCP_FIN_WAIT2) {
		struct tcp_sock *tp = tcp_sk(sk);
		if (tp->linger2 < 0) {
			tcp_set_state(sk, TCP_CLOSE);
			tcp_send_active_reset(sk, GFP_ATOMIC);
			__NET_INC_STATS(sock_net(sk),
					LINUX_MIB_TCPABORTONLINGER);
		} else {
			const int tmo = tcp_fin_time(sk);

			if (tmo > TCP_TIMEWAIT_LEN) {
				inet_csk_reset_keepalive_timer(sk,
						tmo - TCP_TIMEWAIT_LEN);
			} else {
				tcp_time_wait(sk, TCP_FIN_WAIT2, tmo);
				goto out;
			}
		}
	}
	if (sk->sk_state != TCP_CLOSE) {
		if (tcp_check_oom(sk, 0)) {
			tcp_set_state(sk, TCP_CLOSE);
			tcp_send_active_reset(sk, GFP_ATOMIC);
			__NET_INC_STATS(sock_net(sk),
					LINUX_MIB_TCPABORTONMEMORY);
		} else if (!check_net(sock_net(sk))) {
			/* Not possible to send reset; just close */
			tcp_set_state(sk, TCP_CLOSE);
		}
	}

	if (sk->sk_state == TCP_CLOSE) {
		struct request_sock *req;

		req = rcu_dereference_protected(tcp_sk(sk)->fastopen_rsk,
						lockdep_sock_is_held(sk));
		/* We could get here with a non-NULL req if the socket is
		 * aborted (e.g., closed with unread data) before 3WHS
		 * finishes.
		 */
		if (req)
			reqsk_fastopen_remove(sk, req, false);
		inet_csk_destroy_sock(sk);
	}
	/* Otherwise, socket is reprieved until protocol close. */

out:
	bh_unlock_sock(sk);
	local_bh_enable();
}

void tcp_close(struct sock *sk, long timeout)
{
	lock_sock(sk);
	__tcp_close(sk, timeout);
	release_sock(sk);
	sock_put(sk);
}
EXPORT_SYMBOL(tcp_close);

/* These states need RST on ABORT according to RFC793 */

static inline bool tcp_need_reset(int state)
{
	return (1 << state) &
	       (TCPF_ESTABLISHED | TCPF_CLOSE_WAIT | TCPF_FIN_WAIT1 |
		TCPF_FIN_WAIT2 | TCPF_SYN_RECV);
}

static void tcp_rtx_queue_purge(struct sock *sk)
{
	struct rb_node *p = rb_first(&sk->tcp_rtx_queue);

	tcp_sk(sk)->highest_sack = NULL;
	while (p) {
		struct sk_buff *skb = rb_to_skb(p);

		p = rb_next(p);
		/* Since we are deleting whole queue, no need to
		 * list_del(&skb->tcp_tsorted_anchor)
		 */
		tcp_rtx_queue_unlink(skb, sk);
		tcp_wmem_free_skb(sk, skb);
	}
}

void tcp_write_queue_purge(struct sock *sk)
{
	struct sk_buff *skb;

	tcp_chrono_stop(sk, TCP_CHRONO_BUSY);
	while ((skb = __skb_dequeue(&sk->sk_write_queue)) != NULL) {
		tcp_skb_tsorted_anchor_cleanup(skb);
		tcp_wmem_free_skb(sk, skb);
	}
	tcp_rtx_queue_purge(sk);
	INIT_LIST_HEAD(&tcp_sk(sk)->tsorted_sent_queue);
	tcp_clear_all_retrans_hints(tcp_sk(sk));
	tcp_sk(sk)->packets_out = 0;
	inet_csk(sk)->icsk_backoff = 0;
}

int tcp_disconnect(struct sock *sk, int flags)
{
	struct inet_sock *inet = inet_sk(sk);
	struct inet_connection_sock *icsk = inet_csk(sk);
	struct tcp_sock *tp = tcp_sk(sk);
	int old_state = sk->sk_state;
	u32 seq;

	if (old_state != TCP_CLOSE)
		tcp_set_state(sk, TCP_CLOSE);

	/* ABORT function of RFC793 */
	if (old_state == TCP_LISTEN) {
		inet_csk_listen_stop(sk);
	} else if (unlikely(tp->repair)) {
		sk->sk_err = ECONNABORTED;
	} else if (tcp_need_reset(old_state) ||
		   (tp->snd_nxt != tp->write_seq &&
		    (1 << old_state) & (TCPF_CLOSING | TCPF_LAST_ACK))) {
		/* The last check adjusts for discrepancy of Linux wrt. RFC
		 * states
		 */
		tcp_send_active_reset(sk, gfp_any());
		sk->sk_err = ECONNRESET;
	} else if (old_state == TCP_SYN_SENT)
		sk->sk_err = ECONNRESET;

	tcp_clear_xmit_timers(sk);
	__skb_queue_purge(&sk->sk_receive_queue);
	WRITE_ONCE(tp->copied_seq, tp->rcv_nxt);
	WRITE_ONCE(tp->urg_data, 0);
	tcp_write_queue_purge(sk);
	tcp_fastopen_active_disable_ofo_check(sk);
	skb_rbtree_purge(&tp->out_of_order_queue);

	inet->inet_dport = 0;

	if (!(sk->sk_userlocks & SOCK_BINDADDR_LOCK))
		inet_reset_saddr(sk);

	sk->sk_shutdown = 0;
	sock_reset_flag(sk, SOCK_DONE);
	tp->srtt_us = 0;
	tp->mdev_us = jiffies_to_usecs(TCP_TIMEOUT_INIT);
	tp->rcv_rtt_last_tsecr = 0;

	seq = tp->write_seq + tp->max_window + 2;
	if (!seq)
		seq = 1;
	WRITE_ONCE(tp->write_seq, seq);

	icsk->icsk_backoff = 0;
	icsk->icsk_probes_out = 0;
	icsk->icsk_probes_tstamp = 0;
	icsk->icsk_rto = TCP_TIMEOUT_INIT;
	icsk->icsk_rto_min = TCP_RTO_MIN;
	icsk->icsk_delack_max = TCP_DELACK_MAX;
	tp->snd_ssthresh = TCP_INFINITE_SSTHRESH;
	tcp_snd_cwnd_set(tp, TCP_INIT_CWND);
	tp->snd_cwnd_cnt = 0;
	tp->window_clamp = 0;
	tp->delivered = 0;
	tp->delivered_ce = 0;
	if (icsk->icsk_ca_ops->release)
		icsk->icsk_ca_ops->release(sk);
	memset(icsk->icsk_ca_priv, 0, sizeof(icsk->icsk_ca_priv));
	icsk->icsk_ca_initialized = 0;
	tcp_set_ca_state(sk, TCP_CA_Open);
	tp->is_sack_reneg = 0;
	tcp_clear_retrans(tp);
	tp->total_retrans = 0;
	inet_csk_delack_init(sk);
	/* Initialize rcv_mss to TCP_MIN_MSS to avoid division by 0
	 * issue in __tcp_select_window()
	 */
	icsk->icsk_ack.rcv_mss = TCP_MIN_MSS;
	memset(&tp->rx_opt, 0, sizeof(tp->rx_opt));
	__sk_dst_reset(sk);
	dst_release(xchg((__force struct dst_entry **)&sk->sk_rx_dst, NULL));
	tcp_saved_syn_free(tp);
	tp->compressed_ack = 0;
	tp->segs_in = 0;
	tp->segs_out = 0;
	tp->bytes_sent = 0;
	tp->bytes_acked = 0;
	tp->bytes_received = 0;
	tp->bytes_retrans = 0;
	tp->data_segs_in = 0;
	tp->data_segs_out = 0;
	tp->duplicate_sack[0].start_seq = 0;
	tp->duplicate_sack[0].end_seq = 0;
	tp->dsack_dups = 0;
	tp->reord_seen = 0;
	tp->retrans_out = 0;
	tp->sacked_out = 0;
	tp->tlp_high_seq = 0;
	tp->last_oow_ack_time = 0;
	/* There's a bubble in the pipe until at least the first ACK. */
	tp->app_limited = ~0U;
	tp->rack.mstamp = 0;
	tp->rack.advanced = 0;
	tp->rack.reo_wnd_steps = 1;
	tp->rack.last_delivered = 0;
	tp->rack.reo_wnd_persist = 0;
	tp->rack.dsack_seen = 0;
	tp->syn_data_acked = 0;
	tp->rx_opt.saw_tstamp = 0;
	tp->rx_opt.dsack = 0;
	tp->rx_opt.num_sacks = 0;
	tp->rcv_ooopack = 0;


	/* Clean up fastopen related fields */
	tcp_free_fastopen_req(tp);
	inet->defer_connect = 0;
	tp->fastopen_client_fail = 0;

	WARN_ON(inet->inet_num && !icsk->icsk_bind_hash);

	if (sk->sk_frag.page) {
		put_page(sk->sk_frag.page);
		sk->sk_frag.page = NULL;
		sk->sk_frag.offset = 0;
	}
	sk_error_report(sk);
	return 0;
}
EXPORT_SYMBOL(tcp_disconnect);

static inline bool tcp_can_repair_sock(const struct sock *sk)
{
	return ns_capable(sock_net(sk)->user_ns, CAP_NET_ADMIN) &&
		(sk->sk_state != TCP_LISTEN);
}

static int tcp_repair_set_window(struct tcp_sock *tp, sockptr_t optbuf, int len)
{
	struct tcp_repair_window opt;

	if (!tp->repair)
		return -EPERM;

	if (len != sizeof(opt))
		return -EINVAL;

	if (copy_from_sockptr(&opt, optbuf, sizeof(opt)))
		return -EFAULT;

	if (opt.max_window < opt.snd_wnd)
		return -EINVAL;

	if (after(opt.snd_wl1, tp->rcv_nxt + opt.rcv_wnd))
		return -EINVAL;

	if (after(opt.rcv_wup, tp->rcv_nxt))
		return -EINVAL;

	tp->snd_wl1	= opt.snd_wl1;
	tp->snd_wnd	= opt.snd_wnd;
	tp->max_window	= opt.max_window;

	tp->rcv_wnd	= opt.rcv_wnd;
	tp->rcv_wup	= opt.rcv_wup;

	return 0;
}

static int tcp_repair_options_est(struct sock *sk, sockptr_t optbuf,
		unsigned int len)
{
	struct tcp_sock *tp = tcp_sk(sk);
	struct tcp_repair_opt opt;
	size_t offset = 0;

	while (len >= sizeof(opt)) {
		if (copy_from_sockptr_offset(&opt, optbuf, offset, sizeof(opt)))
			return -EFAULT;

		offset += sizeof(opt);
		len -= sizeof(opt);

		switch (opt.opt_code) {
		case TCPOPT_MSS:
			tp->rx_opt.mss_clamp = opt.opt_val;
			tcp_mtup_init(sk);
			break;
		case TCPOPT_WINDOW:
			{
				u16 snd_wscale = opt.opt_val & 0xFFFF;
				u16 rcv_wscale = opt.opt_val >> 16;

				if (snd_wscale > TCP_MAX_WSCALE || rcv_wscale > TCP_MAX_WSCALE)
					return -EFBIG;

				tp->rx_opt.snd_wscale = snd_wscale;
				tp->rx_opt.rcv_wscale = rcv_wscale;
				tp->rx_opt.wscale_ok = 1;
			}
			break;
		case TCPOPT_SACK_PERM:
			if (opt.opt_val != 0)
				return -EINVAL;

			tp->rx_opt.sack_ok |= TCP_SACK_SEEN;
			break;
		case TCPOPT_TIMESTAMP:
			if (opt.opt_val != 0)
				return -EINVAL;

			tp->rx_opt.tstamp_ok = 1;
			break;
		}
	}

	return 0;
}

DEFINE_STATIC_KEY_FALSE(tcp_tx_delay_enabled);
EXPORT_SYMBOL(tcp_tx_delay_enabled);

static void tcp_enable_tx_delay(void)
{
	if (!static_branch_unlikely(&tcp_tx_delay_enabled)) {
		static int __tcp_tx_delay_enabled = 0;

		if (cmpxchg(&__tcp_tx_delay_enabled, 0, 1) == 0) {
			static_branch_enable(&tcp_tx_delay_enabled);
			pr_info("TCP_TX_DELAY enabled\n");
		}
	}
}

/* When set indicates to always queue non-full frames.  Later the user clears
 * this option and we transmit any pending partial frames in the queue.  This is
 * meant to be used alongside sendfile() to get properly filled frames when the
 * user (for example) must write out headers with a write() call first and then
 * use sendfile to send out the data parts.
 *
 * TCP_CORK can be set together with TCP_NODELAY and it is stronger than
 * TCP_NODELAY.
 */
void __tcp_sock_set_cork(struct sock *sk, bool on)
{
	struct tcp_sock *tp = tcp_sk(sk);

	if (on) {
		tp->nonagle |= TCP_NAGLE_CORK;
	} else {
		tp->nonagle &= ~TCP_NAGLE_CORK;
		if (tp->nonagle & TCP_NAGLE_OFF)
			tp->nonagle |= TCP_NAGLE_PUSH;
		tcp_push_pending_frames(sk);
	}
}

void tcp_sock_set_cork(struct sock *sk, bool on)
{
	lock_sock(sk);
	__tcp_sock_set_cork(sk, on);
	release_sock(sk);
}
EXPORT_SYMBOL(tcp_sock_set_cork);

/* TCP_NODELAY is weaker than TCP_CORK, so that this option on corked socket is
 * remembered, but it is not activated until cork is cleared.
 *
 * However, when TCP_NODELAY is set we make an explicit push, which overrides
 * even TCP_CORK for currently queued segments.
 */
void __tcp_sock_set_nodelay(struct sock *sk, bool on)
{
	if (on) {
		tcp_sk(sk)->nonagle |= TCP_NAGLE_OFF|TCP_NAGLE_PUSH;
		tcp_push_pending_frames(sk);
	} else {
		tcp_sk(sk)->nonagle &= ~TCP_NAGLE_OFF;
	}
}

void tcp_sock_set_nodelay(struct sock *sk)
{
	lock_sock(sk);
	__tcp_sock_set_nodelay(sk, true);
	release_sock(sk);
}
EXPORT_SYMBOL(tcp_sock_set_nodelay);

static void __tcp_sock_set_quickack(struct sock *sk, int val)
{
	if (!val) {
		inet_csk_enter_pingpong_mode(sk);
		return;
	}

	inet_csk_exit_pingpong_mode(sk);
	if ((1 << sk->sk_state) & (TCPF_ESTABLISHED | TCPF_CLOSE_WAIT) &&
	    inet_csk_ack_scheduled(sk)) {
		inet_csk(sk)->icsk_ack.pending |= ICSK_ACK_PUSHED;
		tcp_cleanup_rbuf(sk, 1);
		if (!(val & 1))
			inet_csk_enter_pingpong_mode(sk);
	}
}

void tcp_sock_set_quickack(struct sock *sk, int val)
{
	lock_sock(sk);
	__tcp_sock_set_quickack(sk, val);
	release_sock(sk);
}
EXPORT_SYMBOL(tcp_sock_set_quickack);

int tcp_sock_set_syncnt(struct sock *sk, int val)
{
	if (val < 1 || val > MAX_TCP_SYNCNT)
		return -EINVAL;

	lock_sock(sk);
	inet_csk(sk)->icsk_syn_retries = val;
	release_sock(sk);
	return 0;
}
EXPORT_SYMBOL(tcp_sock_set_syncnt);

void tcp_sock_set_user_timeout(struct sock *sk, u32 val)
{
	lock_sock(sk);
	inet_csk(sk)->icsk_user_timeout = val;
	release_sock(sk);
}
EXPORT_SYMBOL(tcp_sock_set_user_timeout);

int tcp_sock_set_keepidle_locked(struct sock *sk, int val)
{
	struct tcp_sock *tp = tcp_sk(sk);

	if (val < 1 || val > MAX_TCP_KEEPIDLE)
		return -EINVAL;

	tp->keepalive_time = val * HZ;
	if (sock_flag(sk, SOCK_KEEPOPEN) &&
	    !((1 << sk->sk_state) & (TCPF_CLOSE | TCPF_LISTEN))) {
		u32 elapsed = keepalive_time_elapsed(tp);

		if (tp->keepalive_time > elapsed)
			elapsed = tp->keepalive_time - elapsed;
		else
			elapsed = 0;
		inet_csk_reset_keepalive_timer(sk, elapsed);
	}

	return 0;
}

int tcp_sock_set_keepidle(struct sock *sk, int val)
{
	int err;

	lock_sock(sk);
	err = tcp_sock_set_keepidle_locked(sk, val);
	release_sock(sk);
	return err;
}
EXPORT_SYMBOL(tcp_sock_set_keepidle);

int tcp_sock_set_keepintvl(struct sock *sk, int val)
{
	if (val < 1 || val > MAX_TCP_KEEPINTVL)
		return -EINVAL;

	lock_sock(sk);
	tcp_sk(sk)->keepalive_intvl = val * HZ;
	release_sock(sk);
	return 0;
}
EXPORT_SYMBOL(tcp_sock_set_keepintvl);

int tcp_sock_set_keepcnt(struct sock *sk, int val)
{
	if (val < 1 || val > MAX_TCP_KEEPCNT)
		return -EINVAL;

	lock_sock(sk);
	tcp_sk(sk)->keepalive_probes = val;
	release_sock(sk);
	return 0;
}
EXPORT_SYMBOL(tcp_sock_set_keepcnt);

int tcp_set_window_clamp(struct sock *sk, int val)
{
	struct tcp_sock *tp = tcp_sk(sk);

	if (!val) {
		if (sk->sk_state != TCP_CLOSE)
			return -EINVAL;
		tp->window_clamp = 0;
	} else {
		tp->window_clamp = val < SOCK_MIN_RCVBUF / 2 ?
			SOCK_MIN_RCVBUF / 2 : val;
		tp->rcv_ssthresh = min(tp->rcv_wnd, tp->window_clamp);
	}
	return 0;
}

/*
 *	Socket option code for TCP.
 */
static int do_tcp_setsockopt(struct sock *sk, int level, int optname,
		sockptr_t optval, unsigned int optlen)
{
	struct tcp_sock *tp = tcp_sk(sk);
	struct inet_connection_sock *icsk = inet_csk(sk);
	struct net *net = sock_net(sk);
	int val;
	int err = 0;

	/* These are data/string values, all the others are ints */
	switch (optname) {
	case TCP_CONGESTION: {
		char name[TCP_CA_NAME_MAX];

		if (optlen < 1)
			return -EINVAL;

		val = strncpy_from_sockptr(name, optval,
					min_t(long, TCP_CA_NAME_MAX-1, optlen));
		if (val < 0)
			return -EFAULT;
		name[val] = 0;

		lock_sock(sk);
		err = tcp_set_congestion_control(sk, name, true,
						 ns_capable(sock_net(sk)->user_ns,
							    CAP_NET_ADMIN));
		release_sock(sk);
		return err;
	}
	case TCP_ULP: {
		char name[TCP_ULP_NAME_MAX];

		if (optlen < 1)
			return -EINVAL;

		val = strncpy_from_sockptr(name, optval,
					min_t(long, TCP_ULP_NAME_MAX - 1,
					      optlen));
		if (val < 0)
			return -EFAULT;
		name[val] = 0;

		lock_sock(sk);
		err = tcp_set_ulp(sk, name);
		release_sock(sk);
		return err;
	}
	case TCP_FASTOPEN_KEY: {
		__u8 key[TCP_FASTOPEN_KEY_BUF_LENGTH];
		__u8 *backup_key = NULL;

		/* Allow a backup key as well to facilitate key rotation
		 * First key is the active one.
		 */
		if (optlen != TCP_FASTOPEN_KEY_LENGTH &&
		    optlen != TCP_FASTOPEN_KEY_BUF_LENGTH)
			return -EINVAL;

		if (copy_from_sockptr(key, optval, optlen))
			return -EFAULT;

		if (optlen == TCP_FASTOPEN_KEY_BUF_LENGTH)
			backup_key = key + TCP_FASTOPEN_KEY_LENGTH;

		return tcp_fastopen_reset_cipher(net, sk, key, backup_key);
	}
	default:
		/* fallthru */
		break;
	}

	if (optlen < sizeof(int))
		return -EINVAL;

	if (copy_from_sockptr(&val, optval, sizeof(val)))
		return -EFAULT;

	lock_sock(sk);

	switch (optname) {
	case TCP_MAXSEG:
		/* Values greater than interface MTU won't take effect. However
		 * at the point when this call is done we typically don't yet
		 * know which interface is going to be used
		 */
		if (val && (val < TCP_MIN_MSS || val > MAX_TCP_WINDOW)) {
			err = -EINVAL;
			break;
		}
		tp->rx_opt.user_mss = val;
		break;

	case TCP_NODELAY:
		__tcp_sock_set_nodelay(sk, val);
		break;

	case TCP_THIN_LINEAR_TIMEOUTS:
		if (val < 0 || val > 1)
			err = -EINVAL;
		else
			tp->thin_lto = val;
		break;

	case TCP_THIN_DUPACK:
		if (val < 0 || val > 1)
			err = -EINVAL;
		break;

	case TCP_REPAIR:
		if (!tcp_can_repair_sock(sk))
			err = -EPERM;
		else if (val == TCP_REPAIR_ON) {
			tp->repair = 1;
			sk->sk_reuse = SK_FORCE_REUSE;
			tp->repair_queue = TCP_NO_QUEUE;
		} else if (val == TCP_REPAIR_OFF) {
			tp->repair = 0;
			sk->sk_reuse = SK_NO_REUSE;
			tcp_send_window_probe(sk);
		} else if (val == TCP_REPAIR_OFF_NO_WP) {
			tp->repair = 0;
			sk->sk_reuse = SK_NO_REUSE;
		} else
			err = -EINVAL;

		break;

	case TCP_REPAIR_QUEUE:
		if (!tp->repair)
			err = -EPERM;
		else if ((unsigned int)val < TCP_QUEUES_NR)
			tp->repair_queue = val;
		else
			err = -EINVAL;
		break;

	case TCP_QUEUE_SEQ:
		if (sk->sk_state != TCP_CLOSE) {
			err = -EPERM;
		} else if (tp->repair_queue == TCP_SEND_QUEUE) {
			if (!tcp_rtx_queue_empty(sk))
				err = -EPERM;
			else
				WRITE_ONCE(tp->write_seq, val);
		} else if (tp->repair_queue == TCP_RECV_QUEUE) {
			if (tp->rcv_nxt != tp->copied_seq) {
				err = -EPERM;
			} else {
				WRITE_ONCE(tp->rcv_nxt, val);
				WRITE_ONCE(tp->copied_seq, val);
			}
		} else {
			err = -EINVAL;
		}
		break;

	case TCP_REPAIR_OPTIONS:
		if (!tp->repair)
			err = -EINVAL;
		else if (sk->sk_state == TCP_ESTABLISHED)
			err = tcp_repair_options_est(sk, optval, optlen);
		else
			err = -EPERM;
		break;

	case TCP_CORK:
		__tcp_sock_set_cork(sk, val);
		break;

	case TCP_KEEPIDLE:
		err = tcp_sock_set_keepidle_locked(sk, val);
		break;
	case TCP_KEEPINTVL:
		if (val < 1 || val > MAX_TCP_KEEPINTVL)
			err = -EINVAL;
		else
			tp->keepalive_intvl = val * HZ;
		break;
	case TCP_KEEPCNT:
		if (val < 1 || val > MAX_TCP_KEEPCNT)
			err = -EINVAL;
		else
			tp->keepalive_probes = val;
		break;
	case TCP_SYNCNT:
		if (val < 1 || val > MAX_TCP_SYNCNT)
			err = -EINVAL;
		else
			icsk->icsk_syn_retries = val;
		break;

	case TCP_SAVE_SYN:
		/* 0: disable, 1: enable, 2: start from ether_header */
		if (val < 0 || val > 2)
			err = -EINVAL;
		else
			tp->save_syn = val;
		break;

	case TCP_LINGER2:
		if (val < 0)
			tp->linger2 = -1;
		else if (val > TCP_FIN_TIMEOUT_MAX / HZ)
			tp->linger2 = TCP_FIN_TIMEOUT_MAX;
		else
			tp->linger2 = val * HZ;
		break;

	case TCP_DEFER_ACCEPT:
		/* Translate value in seconds to number of retransmits */
		icsk->icsk_accept_queue.rskq_defer_accept =
			secs_to_retrans(val, TCP_TIMEOUT_INIT / HZ,
					TCP_RTO_MAX / HZ);
		break;

	case TCP_WINDOW_CLAMP:
		err = tcp_set_window_clamp(sk, val);
		break;

	case TCP_QUICKACK:
		__tcp_sock_set_quickack(sk, val);
		break;

#ifdef CONFIG_TCP_MD5SIG
	case TCP_MD5SIG:
	case TCP_MD5SIG_EXT:
		err = tp->af_specific->md5_parse(sk, optname, optval, optlen);
		break;
#endif
	case TCP_USER_TIMEOUT:
		/* Cap the max time in ms TCP will retry or probe the window
		 * before giving up and aborting (ETIMEDOUT) a connection.
		 */
		if (val < 0)
			err = -EINVAL;
		else
			icsk->icsk_user_timeout = val;
		break;

	case TCP_FASTOPEN:
		if (val >= 0 && ((1 << sk->sk_state) & (TCPF_CLOSE |
		    TCPF_LISTEN))) {
			tcp_fastopen_init_key_once(net);

			fastopen_queue_tune(sk, val);
		} else {
			err = -EINVAL;
		}
		break;
	case TCP_FASTOPEN_CONNECT:
		if (val > 1 || val < 0) {
			err = -EINVAL;
		} else if (READ_ONCE(net->ipv4.sysctl_tcp_fastopen) &
			   TFO_CLIENT_ENABLE) {
			if (sk->sk_state == TCP_CLOSE)
				tp->fastopen_connect = val;
			else
				err = -EINVAL;
		} else {
			err = -EOPNOTSUPP;
		}
		break;
	case TCP_FASTOPEN_NO_COOKIE:
		if (val > 1 || val < 0)
			err = -EINVAL;
		else if (!((1 << sk->sk_state) & (TCPF_CLOSE | TCPF_LISTEN)))
			err = -EINVAL;
		else
			tp->fastopen_no_cookie = val;
		break;
	case TCP_TIMESTAMP:
		if (!tp->repair)
			err = -EPERM;
		else
			tp->tsoffset = val - tcp_time_stamp_raw();
		break;
	case TCP_REPAIR_WINDOW:
		err = tcp_repair_set_window(tp, optval, optlen);
		break;
	case TCP_NOTSENT_LOWAT:
		tp->notsent_lowat = val;
		sk->sk_write_space(sk);
		break;
	case TCP_INQ:
		if (val > 1 || val < 0)
			err = -EINVAL;
		else
			tp->recvmsg_inq = val;
		break;
	case TCP_TX_DELAY:
		if (val)
			tcp_enable_tx_delay();
		tp->tcp_tx_delay = val;
		break;
	default:
		err = -ENOPROTOOPT;
		break;
	}

	release_sock(sk);
	return err;
}

int tcp_setsockopt(struct sock *sk, int level, int optname, sockptr_t optval,
		   unsigned int optlen)
{
	const struct inet_connection_sock *icsk = inet_csk(sk);

	if (level != SOL_TCP)
		return icsk->icsk_af_ops->setsockopt(sk, level, optname,
						     optval, optlen);
	return do_tcp_setsockopt(sk, level, optname, optval, optlen);
}
EXPORT_SYMBOL(tcp_setsockopt);

static void tcp_get_info_chrono_stats(const struct tcp_sock *tp,
				      struct tcp_info *info)
{
	u64 stats[__TCP_CHRONO_MAX], total = 0;
	enum tcp_chrono i;

	for (i = TCP_CHRONO_BUSY; i < __TCP_CHRONO_MAX; ++i) {
		stats[i] = tp->chrono_stat[i - 1];
		if (i == tp->chrono_type)
			stats[i] += tcp_jiffies32 - tp->chrono_start;
		stats[i] *= USEC_PER_SEC / HZ;
		total += stats[i];
	}

	info->tcpi_busy_time = total;
	info->tcpi_rwnd_limited = stats[TCP_CHRONO_RWND_LIMITED];
	info->tcpi_sndbuf_limited = stats[TCP_CHRONO_SNDBUF_LIMITED];
}

/* Return information about state of tcp endpoint in API format. */
void tcp_get_info(struct sock *sk, struct tcp_info *info)
{
	const struct tcp_sock *tp = tcp_sk(sk); /* iff sk_type == SOCK_STREAM */
	const struct inet_connection_sock *icsk = inet_csk(sk);
	unsigned long rate;
	u32 now;
	u64 rate64;
	bool slow;

	memset(info, 0, sizeof(*info));
	if (sk->sk_type != SOCK_STREAM)
		return;

	info->tcpi_state = inet_sk_state_load(sk);

	/* Report meaningful fields for all TCP states, including listeners */
	rate = READ_ONCE(sk->sk_pacing_rate);
	rate64 = (rate != ~0UL) ? rate : ~0ULL;
	info->tcpi_pacing_rate = rate64;

	rate = READ_ONCE(sk->sk_max_pacing_rate);
	rate64 = (rate != ~0UL) ? rate : ~0ULL;
	info->tcpi_max_pacing_rate = rate64;

	info->tcpi_reordering = tp->reordering;
	info->tcpi_snd_cwnd = tcp_snd_cwnd(tp);

	if (info->tcpi_state == TCP_LISTEN) {
		/* listeners aliased fields :
		 * tcpi_unacked -> Number of children ready for accept()
		 * tcpi_sacked  -> max backlog
		 */
		info->tcpi_unacked = READ_ONCE(sk->sk_ack_backlog);
		info->tcpi_sacked = READ_ONCE(sk->sk_max_ack_backlog);
		return;
	}

	slow = lock_sock_fast(sk);

	info->tcpi_ca_state = icsk->icsk_ca_state;
	info->tcpi_retransmits = icsk->icsk_retransmits;
	info->tcpi_probes = icsk->icsk_probes_out;
	info->tcpi_backoff = icsk->icsk_backoff;

	if (tp->rx_opt.tstamp_ok)
		info->tcpi_options |= TCPI_OPT_TIMESTAMPS;
	if (tcp_is_sack(tp))
		info->tcpi_options |= TCPI_OPT_SACK;
	if (tp->rx_opt.wscale_ok) {
		info->tcpi_options |= TCPI_OPT_WSCALE;
		info->tcpi_snd_wscale = tp->rx_opt.snd_wscale;
		info->tcpi_rcv_wscale = tp->rx_opt.rcv_wscale;
	}

	if (tp->ecn_flags & TCP_ECN_OK)
		info->tcpi_options |= TCPI_OPT_ECN;
	if (tp->ecn_flags & TCP_ECN_SEEN)
		info->tcpi_options |= TCPI_OPT_ECN_SEEN;
	if (tp->syn_data_acked)
		info->tcpi_options |= TCPI_OPT_SYN_DATA;

	info->tcpi_rto = jiffies_to_usecs(icsk->icsk_rto);
	info->tcpi_ato = jiffies_to_usecs(icsk->icsk_ack.ato);
	info->tcpi_snd_mss = tp->mss_cache;
	info->tcpi_rcv_mss = icsk->icsk_ack.rcv_mss;

	info->tcpi_unacked = tp->packets_out;
	info->tcpi_sacked = tp->sacked_out;

	info->tcpi_lost = tp->lost_out;
	info->tcpi_retrans = tp->retrans_out;

	now = tcp_jiffies32;
	info->tcpi_last_data_sent = jiffies_to_msecs(now - tp->lsndtime);
	info->tcpi_last_data_recv = jiffies_to_msecs(now - icsk->icsk_ack.lrcvtime);
	info->tcpi_last_ack_recv = jiffies_to_msecs(now - tp->rcv_tstamp);

	info->tcpi_pmtu = icsk->icsk_pmtu_cookie;
	info->tcpi_rcv_ssthresh = tp->rcv_ssthresh;
	info->tcpi_rtt = tp->srtt_us >> 3;
	info->tcpi_rttvar = tp->mdev_us >> 2;
	info->tcpi_snd_ssthresh = tp->snd_ssthresh;
	info->tcpi_advmss = tp->advmss;

	info->tcpi_rcv_rtt = tp->rcv_rtt_est.rtt_us >> 3;
	info->tcpi_rcv_space = tp->rcvq_space.space;

	info->tcpi_total_retrans = tp->total_retrans;

	info->tcpi_bytes_acked = tp->bytes_acked;
	info->tcpi_bytes_received = tp->bytes_received;
	info->tcpi_notsent_bytes = max_t(int, 0, tp->write_seq - tp->snd_nxt);
	tcp_get_info_chrono_stats(tp, info);

	info->tcpi_segs_out = tp->segs_out;

	/* segs_in and data_segs_in can be updated from tcp_segs_in() from BH */
	info->tcpi_segs_in = READ_ONCE(tp->segs_in);
	info->tcpi_data_segs_in = READ_ONCE(tp->data_segs_in);

	info->tcpi_min_rtt = tcp_min_rtt(tp);
	info->tcpi_data_segs_out = tp->data_segs_out;

	info->tcpi_delivery_rate_app_limited = tp->rate_app_limited ? 1 : 0;
	rate64 = tcp_compute_delivery_rate(tp);
	if (rate64)
		info->tcpi_delivery_rate = rate64;
	info->tcpi_delivered = tp->delivered;
	info->tcpi_delivered_ce = tp->delivered_ce;
	info->tcpi_bytes_sent = tp->bytes_sent;
	info->tcpi_bytes_retrans = tp->bytes_retrans;
	info->tcpi_dsack_dups = tp->dsack_dups;
	info->tcpi_reord_seen = tp->reord_seen;
	info->tcpi_rcv_ooopack = tp->rcv_ooopack;
	info->tcpi_snd_wnd = tp->snd_wnd;
	info->tcpi_fastopen_client_fail = tp->fastopen_client_fail;
	unlock_sock_fast(sk, slow);
}
EXPORT_SYMBOL_GPL(tcp_get_info);

static size_t tcp_opt_stats_get_size(void)
{
	return
		nla_total_size_64bit(sizeof(u64)) + /* TCP_NLA_BUSY */
		nla_total_size_64bit(sizeof(u64)) + /* TCP_NLA_RWND_LIMITED */
		nla_total_size_64bit(sizeof(u64)) + /* TCP_NLA_SNDBUF_LIMITED */
		nla_total_size_64bit(sizeof(u64)) + /* TCP_NLA_DATA_SEGS_OUT */
		nla_total_size_64bit(sizeof(u64)) + /* TCP_NLA_TOTAL_RETRANS */
		nla_total_size_64bit(sizeof(u64)) + /* TCP_NLA_PACING_RATE */
		nla_total_size_64bit(sizeof(u64)) + /* TCP_NLA_DELIVERY_RATE */
		nla_total_size(sizeof(u32)) + /* TCP_NLA_SND_CWND */
		nla_total_size(sizeof(u32)) + /* TCP_NLA_REORDERING */
		nla_total_size(sizeof(u32)) + /* TCP_NLA_MIN_RTT */
		nla_total_size(sizeof(u8)) + /* TCP_NLA_RECUR_RETRANS */
		nla_total_size(sizeof(u8)) + /* TCP_NLA_DELIVERY_RATE_APP_LMT */
		nla_total_size(sizeof(u32)) + /* TCP_NLA_SNDQ_SIZE */
		nla_total_size(sizeof(u8)) + /* TCP_NLA_CA_STATE */
		nla_total_size(sizeof(u32)) + /* TCP_NLA_SND_SSTHRESH */
		nla_total_size(sizeof(u32)) + /* TCP_NLA_DELIVERED */
		nla_total_size(sizeof(u32)) + /* TCP_NLA_DELIVERED_CE */
		nla_total_size_64bit(sizeof(u64)) + /* TCP_NLA_BYTES_SENT */
		nla_total_size_64bit(sizeof(u64)) + /* TCP_NLA_BYTES_RETRANS */
		nla_total_size(sizeof(u32)) + /* TCP_NLA_DSACK_DUPS */
		nla_total_size(sizeof(u32)) + /* TCP_NLA_REORD_SEEN */
		nla_total_size(sizeof(u32)) + /* TCP_NLA_SRTT */
		nla_total_size(sizeof(u16)) + /* TCP_NLA_TIMEOUT_REHASH */
		nla_total_size(sizeof(u32)) + /* TCP_NLA_BYTES_NOTSENT */
		nla_total_size_64bit(sizeof(u64)) + /* TCP_NLA_EDT */
		nla_total_size(sizeof(u8)) + /* TCP_NLA_TTL */
		0;
}

/* Returns TTL or hop limit of an incoming packet from skb. */
static u8 tcp_skb_ttl_or_hop_limit(const struct sk_buff *skb)
{
	if (skb->protocol == htons(ETH_P_IP))
		return ip_hdr(skb)->ttl;
	else if (skb->protocol == htons(ETH_P_IPV6))
		return ipv6_hdr(skb)->hop_limit;
	else
		return 0;
}

struct sk_buff *tcp_get_timestamping_opt_stats(const struct sock *sk,
					       const struct sk_buff *orig_skb,
					       const struct sk_buff *ack_skb)
{
	const struct tcp_sock *tp = tcp_sk(sk);
	struct sk_buff *stats;
	struct tcp_info info;
	unsigned long rate;
	u64 rate64;

	stats = alloc_skb(tcp_opt_stats_get_size(), GFP_ATOMIC);
	if (!stats)
		return NULL;

	tcp_get_info_chrono_stats(tp, &info);
	nla_put_u64_64bit(stats, TCP_NLA_BUSY,
			  info.tcpi_busy_time, TCP_NLA_PAD);
	nla_put_u64_64bit(stats, TCP_NLA_RWND_LIMITED,
			  info.tcpi_rwnd_limited, TCP_NLA_PAD);
	nla_put_u64_64bit(stats, TCP_NLA_SNDBUF_LIMITED,
			  info.tcpi_sndbuf_limited, TCP_NLA_PAD);
	nla_put_u64_64bit(stats, TCP_NLA_DATA_SEGS_OUT,
			  tp->data_segs_out, TCP_NLA_PAD);
	nla_put_u64_64bit(stats, TCP_NLA_TOTAL_RETRANS,
			  tp->total_retrans, TCP_NLA_PAD);

	rate = READ_ONCE(sk->sk_pacing_rate);
	rate64 = (rate != ~0UL) ? rate : ~0ULL;
	nla_put_u64_64bit(stats, TCP_NLA_PACING_RATE, rate64, TCP_NLA_PAD);

	rate64 = tcp_compute_delivery_rate(tp);
	nla_put_u64_64bit(stats, TCP_NLA_DELIVERY_RATE, rate64, TCP_NLA_PAD);

	nla_put_u32(stats, TCP_NLA_SND_CWND, tcp_snd_cwnd(tp));
	nla_put_u32(stats, TCP_NLA_REORDERING, tp->reordering);
	nla_put_u32(stats, TCP_NLA_MIN_RTT, tcp_min_rtt(tp));

	nla_put_u8(stats, TCP_NLA_RECUR_RETRANS, inet_csk(sk)->icsk_retransmits);
	nla_put_u8(stats, TCP_NLA_DELIVERY_RATE_APP_LMT, !!tp->rate_app_limited);
	nla_put_u32(stats, TCP_NLA_SND_SSTHRESH, tp->snd_ssthresh);
	nla_put_u32(stats, TCP_NLA_DELIVERED, tp->delivered);
	nla_put_u32(stats, TCP_NLA_DELIVERED_CE, tp->delivered_ce);

	nla_put_u32(stats, TCP_NLA_SNDQ_SIZE, tp->write_seq - tp->snd_una);
	nla_put_u8(stats, TCP_NLA_CA_STATE, inet_csk(sk)->icsk_ca_state);

	nla_put_u64_64bit(stats, TCP_NLA_BYTES_SENT, tp->bytes_sent,
			  TCP_NLA_PAD);
	nla_put_u64_64bit(stats, TCP_NLA_BYTES_RETRANS, tp->bytes_retrans,
			  TCP_NLA_PAD);
	nla_put_u32(stats, TCP_NLA_DSACK_DUPS, tp->dsack_dups);
	nla_put_u32(stats, TCP_NLA_REORD_SEEN, tp->reord_seen);
	nla_put_u32(stats, TCP_NLA_SRTT, tp->srtt_us >> 3);
	nla_put_u16(stats, TCP_NLA_TIMEOUT_REHASH, tp->timeout_rehash);
	nla_put_u32(stats, TCP_NLA_BYTES_NOTSENT,
		    max_t(int, 0, tp->write_seq - tp->snd_nxt));
	nla_put_u64_64bit(stats, TCP_NLA_EDT, orig_skb->skb_mstamp_ns,
			  TCP_NLA_PAD);
	if (ack_skb)
		nla_put_u8(stats, TCP_NLA_TTL,
			   tcp_skb_ttl_or_hop_limit(ack_skb));

	return stats;
}

static int do_tcp_getsockopt(struct sock *sk, int level,
		int optname, char __user *optval, int __user *optlen)
{
	struct inet_connection_sock *icsk = inet_csk(sk);
	struct tcp_sock *tp = tcp_sk(sk);
	struct net *net = sock_net(sk);
	int val, len;

	if (get_user(len, optlen))
		return -EFAULT;

	len = min_t(unsigned int, len, sizeof(int));

	if (len < 0)
		return -EINVAL;

	switch (optname) {
	case TCP_MAXSEG:
		val = tp->mss_cache;
		if (!val && ((1 << sk->sk_state) & (TCPF_CLOSE | TCPF_LISTEN)))
			val = tp->rx_opt.user_mss;
		if (tp->repair)
			val = tp->rx_opt.mss_clamp;
		break;
	case TCP_NODELAY:
		val = !!(tp->nonagle&TCP_NAGLE_OFF);
		break;
	case TCP_CORK:
		val = !!(tp->nonagle&TCP_NAGLE_CORK);
		break;
	case TCP_KEEPIDLE:
		val = keepalive_time_when(tp) / HZ;
		break;
	case TCP_KEEPINTVL:
		val = keepalive_intvl_when(tp) / HZ;
		break;
	case TCP_KEEPCNT:
		val = keepalive_probes(tp);
		break;
	case TCP_SYNCNT:
		val = icsk->icsk_syn_retries ? :
			READ_ONCE(net->ipv4.sysctl_tcp_syn_retries);
		break;
	case TCP_LINGER2:
		val = tp->linger2;
		if (val >= 0)
			val = (val ? : READ_ONCE(net->ipv4.sysctl_tcp_fin_timeout)) / HZ;
		break;
	case TCP_DEFER_ACCEPT:
		val = retrans_to_secs(icsk->icsk_accept_queue.rskq_defer_accept,
				      TCP_TIMEOUT_INIT / HZ, TCP_RTO_MAX / HZ);
		break;
	case TCP_WINDOW_CLAMP:
		val = tp->window_clamp;
		break;
	case TCP_INFO: {
		struct tcp_info info;

		if (get_user(len, optlen))
			return -EFAULT;

		tcp_get_info(sk, &info);

		len = min_t(unsigned int, len, sizeof(info));
		if (put_user(len, optlen))
			return -EFAULT;
		if (copy_to_user(optval, &info, len))
			return -EFAULT;
		return 0;
	}
	case TCP_CC_INFO: {
		const struct tcp_congestion_ops *ca_ops;
		union tcp_cc_info info;
		size_t sz = 0;
		int attr;

		if (get_user(len, optlen))
			return -EFAULT;

		ca_ops = icsk->icsk_ca_ops;
		if (ca_ops && ca_ops->get_info)
			sz = ca_ops->get_info(sk, ~0U, &attr, &info);

		len = min_t(unsigned int, len, sz);
		if (put_user(len, optlen))
			return -EFAULT;
		if (copy_to_user(optval, &info, len))
			return -EFAULT;
		return 0;
	}
	case TCP_QUICKACK:
		val = !inet_csk_in_pingpong_mode(sk);
		break;

	case TCP_CONGESTION:
		if (get_user(len, optlen))
			return -EFAULT;
		len = min_t(unsigned int, len, TCP_CA_NAME_MAX);
		if (put_user(len, optlen))
			return -EFAULT;
		if (copy_to_user(optval, icsk->icsk_ca_ops->name, len))
			return -EFAULT;
		return 0;

	case TCP_ULP:
		if (get_user(len, optlen))
			return -EFAULT;
		len = min_t(unsigned int, len, TCP_ULP_NAME_MAX);
		if (!icsk->icsk_ulp_ops) {
			if (put_user(0, optlen))
				return -EFAULT;
			return 0;
		}
		if (put_user(len, optlen))
			return -EFAULT;
		if (copy_to_user(optval, icsk->icsk_ulp_ops->name, len))
			return -EFAULT;
		return 0;

	case TCP_FASTOPEN_KEY: {
		u64 key[TCP_FASTOPEN_KEY_BUF_LENGTH / sizeof(u64)];
		unsigned int key_len;

		if (get_user(len, optlen))
			return -EFAULT;

		key_len = tcp_fastopen_get_cipher(net, icsk, key) *
				TCP_FASTOPEN_KEY_LENGTH;
		len = min_t(unsigned int, len, key_len);
		if (put_user(len, optlen))
			return -EFAULT;
		if (copy_to_user(optval, key, len))
			return -EFAULT;
		return 0;
	}
	case TCP_THIN_LINEAR_TIMEOUTS:
		val = tp->thin_lto;
		break;

	case TCP_THIN_DUPACK:
		val = 0;
		break;

	case TCP_REPAIR:
		val = tp->repair;
		break;

	case TCP_REPAIR_QUEUE:
		if (tp->repair)
			val = tp->repair_queue;
		else
			return -EINVAL;
		break;

	case TCP_REPAIR_WINDOW: {
		struct tcp_repair_window opt;

		if (get_user(len, optlen))
			return -EFAULT;

		if (len != sizeof(opt))
			return -EINVAL;

		if (!tp->repair)
			return -EPERM;

		opt.snd_wl1	= tp->snd_wl1;
		opt.snd_wnd	= tp->snd_wnd;
		opt.max_window	= tp->max_window;
		opt.rcv_wnd	= tp->rcv_wnd;
		opt.rcv_wup	= tp->rcv_wup;

		if (copy_to_user(optval, &opt, len))
			return -EFAULT;
		return 0;
	}
	case TCP_QUEUE_SEQ:
		if (tp->repair_queue == TCP_SEND_QUEUE)
			val = tp->write_seq;
		else if (tp->repair_queue == TCP_RECV_QUEUE)
			val = tp->rcv_nxt;
		else
			return -EINVAL;
		break;

	case TCP_USER_TIMEOUT:
		val = icsk->icsk_user_timeout;
		break;

	case TCP_FASTOPEN:
		val = icsk->icsk_accept_queue.fastopenq.max_qlen;
		break;

	case TCP_FASTOPEN_CONNECT:
		val = tp->fastopen_connect;
		break;

	case TCP_FASTOPEN_NO_COOKIE:
		val = tp->fastopen_no_cookie;
		break;

	case TCP_TX_DELAY:
		val = tp->tcp_tx_delay;
		break;

	case TCP_TIMESTAMP:
		val = tcp_time_stamp_raw() + tp->tsoffset;
		break;
	case TCP_NOTSENT_LOWAT:
		val = tp->notsent_lowat;
		break;
	case TCP_INQ:
		val = tp->recvmsg_inq;
		break;
	case TCP_SAVE_SYN:
		val = tp->save_syn;
		break;
	case TCP_SAVED_SYN: {
		if (get_user(len, optlen))
			return -EFAULT;

		lock_sock(sk);
		if (tp->saved_syn) {
			if (len < tcp_saved_syn_len(tp->saved_syn)) {
				if (put_user(tcp_saved_syn_len(tp->saved_syn),
					     optlen)) {
					release_sock(sk);
					return -EFAULT;
				}
				release_sock(sk);
				return -EINVAL;
			}
			len = tcp_saved_syn_len(tp->saved_syn);
			if (put_user(len, optlen)) {
				release_sock(sk);
				return -EFAULT;
			}
			if (copy_to_user(optval, tp->saved_syn->data, len)) {
				release_sock(sk);
				return -EFAULT;
			}
			tcp_saved_syn_free(tp);
			release_sock(sk);
		} else {
			release_sock(sk);
			len = 0;
			if (put_user(len, optlen))
				return -EFAULT;
		}
		return 0;
	}
#ifdef CONFIG_MMU
	case TCP_ZEROCOPY_RECEIVE: {
		struct scm_timestamping_internal tss;
		struct tcp_zerocopy_receive zc = {};
		int err;

		if (get_user(len, optlen))
			return -EFAULT;
		if (len < 0 ||
		    len < offsetofend(struct tcp_zerocopy_receive, length))
			return -EINVAL;
		if (unlikely(len > sizeof(zc))) {
			err = check_zeroed_user(optval + sizeof(zc),
						len - sizeof(zc));
			if (err < 1)
				return err == 0 ? -EINVAL : err;
			len = sizeof(zc);
			if (put_user(len, optlen))
				return -EFAULT;
		}
		if (copy_from_user(&zc, optval, len))
			return -EFAULT;
		if (zc.reserved)
			return -EINVAL;
		if (zc.msg_flags &  ~(TCP_VALID_ZC_MSG_FLAGS))
			return -EINVAL;
		lock_sock(sk);
		err = tcp_zerocopy_receive(sk, &zc, &tss);
		err = BPF_CGROUP_RUN_PROG_GETSOCKOPT_KERN(sk, level, optname,
							  &zc, &len, err);
		release_sock(sk);
		if (len >= offsetofend(struct tcp_zerocopy_receive, msg_flags))
			goto zerocopy_rcv_cmsg;
		switch (len) {
		case offsetofend(struct tcp_zerocopy_receive, msg_flags):
			goto zerocopy_rcv_cmsg;
		case offsetofend(struct tcp_zerocopy_receive, msg_controllen):
		case offsetofend(struct tcp_zerocopy_receive, msg_control):
		case offsetofend(struct tcp_zerocopy_receive, flags):
		case offsetofend(struct tcp_zerocopy_receive, copybuf_len):
		case offsetofend(struct tcp_zerocopy_receive, copybuf_address):
		case offsetofend(struct tcp_zerocopy_receive, err):
			goto zerocopy_rcv_sk_err;
		case offsetofend(struct tcp_zerocopy_receive, inq):
			goto zerocopy_rcv_inq;
		case offsetofend(struct tcp_zerocopy_receive, length):
		default:
			goto zerocopy_rcv_out;
		}
zerocopy_rcv_cmsg:
		if (zc.msg_flags & TCP_CMSG_TS)
			tcp_zc_finalize_rx_tstamp(sk, &zc, &tss);
		else
			zc.msg_flags = 0;
zerocopy_rcv_sk_err:
		if (!err)
			zc.err = sock_error(sk);
zerocopy_rcv_inq:
		zc.inq = tcp_inq_hint(sk);
zerocopy_rcv_out:
		if (!err && copy_to_user(optval, &zc, len))
			err = -EFAULT;
		return err;
	}
#endif
	default:
		return -ENOPROTOOPT;
	}

	if (put_user(len, optlen))
		return -EFAULT;
	if (copy_to_user(optval, &val, len))
		return -EFAULT;
	return 0;
}

bool tcp_bpf_bypass_getsockopt(int level, int optname)
{
	/* TCP do_tcp_getsockopt has optimized getsockopt implementation
	 * to avoid extra socket lock for TCP_ZEROCOPY_RECEIVE.
	 */
	if (level == SOL_TCP && optname == TCP_ZEROCOPY_RECEIVE)
		return true;

	return false;
}
EXPORT_SYMBOL(tcp_bpf_bypass_getsockopt);

int tcp_getsockopt(struct sock *sk, int level, int optname, char __user *optval,
		   int __user *optlen)
{
	struct inet_connection_sock *icsk = inet_csk(sk);

	if (level != SOL_TCP)
		return icsk->icsk_af_ops->getsockopt(sk, level, optname,
						     optval, optlen);
	return do_tcp_getsockopt(sk, level, optname, optval, optlen);
}
EXPORT_SYMBOL(tcp_getsockopt);

#ifdef CONFIG_TCP_MD5SIG
static DEFINE_PER_CPU(struct tcp_md5sig_pool, tcp_md5sig_pool);
static DEFINE_MUTEX(tcp_md5sig_mutex);
static bool tcp_md5sig_pool_populated = false;

static void __tcp_alloc_md5sig_pool(void)
{
	struct crypto_ahash *hash;
	int cpu;

	hash = crypto_alloc_ahash("md5", 0, CRYPTO_ALG_ASYNC);
	if (IS_ERR(hash))
		return;

	for_each_possible_cpu(cpu) {
		void *scratch = per_cpu(tcp_md5sig_pool, cpu).scratch;
		struct ahash_request *req;

		if (!scratch) {
			scratch = kmalloc_node(sizeof(union tcp_md5sum_block) +
					       sizeof(struct tcphdr),
					       GFP_KERNEL,
					       cpu_to_node(cpu));
			if (!scratch)
				return;
			per_cpu(tcp_md5sig_pool, cpu).scratch = scratch;
		}
		if (per_cpu(tcp_md5sig_pool, cpu).md5_req)
			continue;

		req = ahash_request_alloc(hash, GFP_KERNEL);
		if (!req)
			return;

		ahash_request_set_callback(req, 0, NULL, NULL);

		per_cpu(tcp_md5sig_pool, cpu).md5_req = req;
	}
	/* before setting tcp_md5sig_pool_populated, we must commit all writes
	 * to memory. See smp_rmb() in tcp_get_md5sig_pool()
	 */
	smp_wmb();
	tcp_md5sig_pool_populated = true;
}

bool tcp_alloc_md5sig_pool(void)
{
	if (unlikely(!tcp_md5sig_pool_populated)) {
		mutex_lock(&tcp_md5sig_mutex);

		if (!tcp_md5sig_pool_populated) {
			__tcp_alloc_md5sig_pool();
			if (tcp_md5sig_pool_populated)
				static_branch_inc(&tcp_md5_needed);
		}

		mutex_unlock(&tcp_md5sig_mutex);
	}
	return tcp_md5sig_pool_populated;
}
EXPORT_SYMBOL(tcp_alloc_md5sig_pool);


/**
 *	tcp_get_md5sig_pool - get md5sig_pool for this user
 *
 *	We use percpu structure, so if we succeed, we exit with preemption
 *	and BH disabled, to make sure another thread or softirq handling
 *	wont try to get same context.
 */
struct tcp_md5sig_pool *tcp_get_md5sig_pool(void)
{
	local_bh_disable();

	if (tcp_md5sig_pool_populated) {
		/* coupled with smp_wmb() in __tcp_alloc_md5sig_pool() */
		smp_rmb();
		return this_cpu_ptr(&tcp_md5sig_pool);
	}
	local_bh_enable();
	return NULL;
}
EXPORT_SYMBOL(tcp_get_md5sig_pool);

int tcp_md5_hash_skb_data(struct tcp_md5sig_pool *hp,
			  const struct sk_buff *skb, unsigned int header_len)
{
	struct scatterlist sg;
	const struct tcphdr *tp = tcp_hdr(skb);
	struct ahash_request *req = hp->md5_req;
	unsigned int i;
	const unsigned int head_data_len = skb_headlen(skb) > header_len ?
					   skb_headlen(skb) - header_len : 0;
	const struct skb_shared_info *shi = skb_shinfo(skb);
	struct sk_buff *frag_iter;

	sg_init_table(&sg, 1);

	sg_set_buf(&sg, ((u8 *) tp) + header_len, head_data_len);
	ahash_request_set_crypt(req, &sg, NULL, head_data_len);
	if (crypto_ahash_update(req))
		return 1;

	for (i = 0; i < shi->nr_frags; ++i) {
		const skb_frag_t *f = &shi->frags[i];
		unsigned int offset = skb_frag_off(f);
		struct page *page = skb_frag_page(f) + (offset >> PAGE_SHIFT);

		sg_set_page(&sg, page, skb_frag_size(f),
			    offset_in_page(offset));
		ahash_request_set_crypt(req, &sg, NULL, skb_frag_size(f));
		if (crypto_ahash_update(req))
			return 1;
	}

	skb_walk_frags(skb, frag_iter)
		if (tcp_md5_hash_skb_data(hp, frag_iter, 0))
			return 1;

	return 0;
}
EXPORT_SYMBOL(tcp_md5_hash_skb_data);

int tcp_md5_hash_key(struct tcp_md5sig_pool *hp, const struct tcp_md5sig_key *key)
{
	u8 keylen = READ_ONCE(key->keylen); /* paired with WRITE_ONCE() in tcp_md5_do_add */
	struct scatterlist sg;

	sg_init_one(&sg, key->key, keylen);
	ahash_request_set_crypt(hp->md5_req, &sg, NULL, keylen);

	/* We use data_race() because tcp_md5_do_add() might change key->key under us */
	return data_race(crypto_ahash_update(hp->md5_req));
}
EXPORT_SYMBOL(tcp_md5_hash_key);

/* Called with rcu_read_lock() */
enum skb_drop_reason
tcp_inbound_md5_hash(const struct sock *sk, const struct sk_buff *skb,
		     const void *saddr, const void *daddr,
		     int family, int dif, int sdif)
{
	/*
	 * This gets called for each TCP segment that arrives
	 * so we want to be efficient.
	 * We have 3 drop cases:
	 * o No MD5 hash and one expected.
	 * o MD5 hash and we're not expecting one.
	 * o MD5 hash and its wrong.
	 */
	const __u8 *hash_location = NULL;
	struct tcp_md5sig_key *hash_expected;
	const struct tcphdr *th = tcp_hdr(skb);
	struct tcp_sock *tp = tcp_sk(sk);
	int genhash, l3index;
	u8 newhash[16];

	/* sdif set, means packet ingressed via a device
	 * in an L3 domain and dif is set to the l3mdev
	 */
	l3index = sdif ? dif : 0;

	hash_expected = tcp_md5_do_lookup(sk, l3index, saddr, family);
	hash_location = tcp_parse_md5sig_option(th);

	/* We've parsed the options - do we have a hash? */
	if (!hash_expected && !hash_location)
		return SKB_NOT_DROPPED_YET;

	if (hash_expected && !hash_location) {
		NET_INC_STATS(sock_net(sk), LINUX_MIB_TCPMD5NOTFOUND);
		return SKB_DROP_REASON_TCP_MD5NOTFOUND;
	}

	if (!hash_expected && hash_location) {
		NET_INC_STATS(sock_net(sk), LINUX_MIB_TCPMD5UNEXPECTED);
		return SKB_DROP_REASON_TCP_MD5UNEXPECTED;
	}

	/* Check the signature.
	 * To support dual stack listeners, we need to handle
	 * IPv4-mapped case.
	 */
	if (family == AF_INET)
		genhash = tcp_v4_md5_hash_skb(newhash,
					      hash_expected,
					      NULL, skb);
	else
		genhash = tp->af_specific->calc_md5_hash(newhash,
							 hash_expected,
							 NULL, skb);

	if (genhash || memcmp(hash_location, newhash, 16) != 0) {
		NET_INC_STATS(sock_net(sk), LINUX_MIB_TCPMD5FAILURE);
		if (family == AF_INET) {
			net_info_ratelimited("MD5 Hash failed for (%pI4, %d)->(%pI4, %d)%s L3 index %d\n",
					saddr, ntohs(th->source),
					daddr, ntohs(th->dest),
					genhash ? " tcp_v4_calc_md5_hash failed"
					: "", l3index);
		} else {
			net_info_ratelimited("MD5 Hash %s for [%pI6c]:%u->[%pI6c]:%u L3 index %d\n",
					genhash ? "failed" : "mismatch",
					saddr, ntohs(th->source),
					daddr, ntohs(th->dest), l3index);
		}
		return SKB_DROP_REASON_TCP_MD5FAILURE;
	}
	return SKB_NOT_DROPPED_YET;
}
EXPORT_SYMBOL(tcp_inbound_md5_hash);

#endif

void tcp_done(struct sock *sk)
{
	struct request_sock *req;

	/* We might be called with a new socket, after
	 * inet_csk_prepare_forced_close() has been called
	 * so we can not use lockdep_sock_is_held(sk)
	 */
	req = rcu_dereference_protected(tcp_sk(sk)->fastopen_rsk, 1);

	if (sk->sk_state == TCP_SYN_SENT || sk->sk_state == TCP_SYN_RECV)
		TCP_INC_STATS(sock_net(sk), TCP_MIB_ATTEMPTFAILS);

	tcp_set_state(sk, TCP_CLOSE);
	tcp_clear_xmit_timers(sk);
	if (req)
		reqsk_fastopen_remove(sk, req, false);

	sk->sk_shutdown = SHUTDOWN_MASK;

	if (!sock_flag(sk, SOCK_DEAD))
		sk->sk_state_change(sk);
	else
		inet_csk_destroy_sock(sk);
}
EXPORT_SYMBOL_GPL(tcp_done);

int tcp_abort(struct sock *sk, int err)
{
	int state = inet_sk_state_load(sk);

	if (state == TCP_NEW_SYN_RECV) {
		struct request_sock *req = inet_reqsk(sk);

		local_bh_disable();
		inet_csk_reqsk_queue_drop(req->rsk_listener, req);
		local_bh_enable();
		return 0;
	}
	if (state == TCP_TIME_WAIT) {
		struct inet_timewait_sock *tw = inet_twsk(sk);

		refcount_inc(&tw->tw_refcnt);
		local_bh_disable();
		inet_twsk_deschedule_put(tw);
		local_bh_enable();
		return 0;
	}

	/* Don't race with userspace socket closes such as tcp_close. */
	lock_sock(sk);

	if (sk->sk_state == TCP_LISTEN) {
		tcp_set_state(sk, TCP_CLOSE);
		inet_csk_listen_stop(sk);
	}

	/* Don't race with BH socket closes such as inet_csk_listen_stop. */
	local_bh_disable();
	bh_lock_sock(sk);

	if (!sock_flag(sk, SOCK_DEAD)) {
		sk->sk_err = err;
		/* This barrier is coupled with smp_rmb() in tcp_poll() */
		smp_wmb();
		sk_error_report(sk);
		if (tcp_need_reset(sk->sk_state))
			tcp_send_active_reset(sk, GFP_ATOMIC);
		tcp_done(sk);
	}

	bh_unlock_sock(sk);
	local_bh_enable();
	tcp_write_queue_purge(sk);
	release_sock(sk);
	return 0;
}
EXPORT_SYMBOL_GPL(tcp_abort);

extern struct tcp_congestion_ops tcp_reno;

static __initdata unsigned long thash_entries;
static int __init set_thash_entries(char *str)
{
	ssize_t ret;

	if (!str)
		return 0;

	ret = kstrtoul(str, 0, &thash_entries);
	if (ret)
		return 0;

	return 1;
}
__setup("thash_entries=", set_thash_entries);

static void __init tcp_init_mem(void)
{
	unsigned long limit = nr_free_buffer_pages() / 16;

	limit = max(limit, 128UL);
	sysctl_tcp_mem[0] = limit / 4 * 3;		/* 4.68 % */
	sysctl_tcp_mem[1] = limit;			/* 6.25 % */
	sysctl_tcp_mem[2] = sysctl_tcp_mem[0] * 2;	/* 9.37 % */
}

void __init tcp_init(void)
{
	int max_rshare, max_wshare, cnt;
	unsigned long limit;
	unsigned int i;

	BUILD_BUG_ON(TCP_MIN_SND_MSS <= MAX_TCP_OPTION_SPACE);
	BUILD_BUG_ON(sizeof(struct tcp_skb_cb) >
		     sizeof_field(struct sk_buff, cb));

	percpu_counter_init(&tcp_sockets_allocated, 0, GFP_KERNEL);

	timer_setup(&tcp_orphan_timer, tcp_orphan_update, TIMER_DEFERRABLE);
	mod_timer(&tcp_orphan_timer, jiffies + TCP_ORPHAN_TIMER_PERIOD);

	inet_hashinfo2_init(&tcp_hashinfo, "tcp_listen_portaddr_hash",
			    thash_entries, 21,  /* one slot per 2 MB*/
			    0, 64 * 1024);
	tcp_hashinfo.bind_bucket_cachep =
		kmem_cache_create("tcp_bind_bucket",
				  sizeof(struct inet_bind_bucket), 0,
				  SLAB_HWCACHE_ALIGN | SLAB_PANIC |
				  SLAB_ACCOUNT,
				  NULL);

	/* Size and allocate the main established and bind bucket
	 * hash tables.
	 *
	 * The methodology is similar to that of the buffer cache.
	 */
	tcp_hashinfo.ehash =
		alloc_large_system_hash("TCP established",
					sizeof(struct inet_ehash_bucket),
					thash_entries,
					17, /* one slot per 128 KB of memory */
					0,
					NULL,
					&tcp_hashinfo.ehash_mask,
					0,
					thash_entries ? 0 : 512 * 1024);
	for (i = 0; i <= tcp_hashinfo.ehash_mask; i++)
		INIT_HLIST_NULLS_HEAD(&tcp_hashinfo.ehash[i].chain, i);

	if (inet_ehash_locks_alloc(&tcp_hashinfo))
		panic("TCP: failed to alloc ehash_locks");
	tcp_hashinfo.bhash =
		alloc_large_system_hash("TCP bind",
					sizeof(struct inet_bind_hashbucket),
					tcp_hashinfo.ehash_mask + 1,
					17, /* one slot per 128 KB of memory */
					0,
					&tcp_hashinfo.bhash_size,
					NULL,
					0,
					64 * 1024);
	tcp_hashinfo.bhash_size = 1U << tcp_hashinfo.bhash_size;
	for (i = 0; i < tcp_hashinfo.bhash_size; i++) {
		spin_lock_init(&tcp_hashinfo.bhash[i].lock);
		INIT_HLIST_HEAD(&tcp_hashinfo.bhash[i].chain);
	}


	cnt = tcp_hashinfo.ehash_mask + 1;
	sysctl_tcp_max_orphans = cnt / 2;

	tcp_init_mem();
	/* Set per-socket limits to no more than 1/128 the pressure threshold */
	limit = nr_free_buffer_pages() << (PAGE_SHIFT - 7);
	max_wshare = min(4UL*1024*1024, limit);
	max_rshare = min(6UL*1024*1024, limit);

	init_net.ipv4.sysctl_tcp_wmem[0] = PAGE_SIZE;
	init_net.ipv4.sysctl_tcp_wmem[1] = 16*1024;
	init_net.ipv4.sysctl_tcp_wmem[2] = max(64*1024, max_wshare);

	init_net.ipv4.sysctl_tcp_rmem[0] = PAGE_SIZE;
	init_net.ipv4.sysctl_tcp_rmem[1] = 131072;
	init_net.ipv4.sysctl_tcp_rmem[2] = max(131072, max_rshare);

	pr_info("Hash tables configured (established %u bind %u)\n",
		tcp_hashinfo.ehash_mask + 1, tcp_hashinfo.bhash_size);

	tcp_v4_init();
	tcp_metrics_init();
	BUG_ON(tcp_register_congestion_control(&tcp_reno) != 0);
	tcp_tasklet_init();
	mptcp_init();
}<|MERGE_RESOLUTION|>--- conflicted
+++ resolved
@@ -1761,29 +1761,6 @@
 	if (sk->sk_state == TCP_LISTEN)
 		return -ENOTCONN;
 
-<<<<<<< HEAD
-	while ((skb = tcp_recv_skb(sk, seq, &offset)) != NULL) {
-		int used;
-
-		__skb_unlink(skb, &sk->sk_receive_queue);
-		used = recv_actor(sk, skb);
-		if (used <= 0) {
-			if (!copied)
-				copied = used;
-			break;
-		}
-		seq += used;
-		copied += used;
-
-		if (TCP_SKB_CB(skb)->tcp_flags & TCPHDR_FIN) {
-			consume_skb(skb);
-			++seq;
-			break;
-		}
-		consume_skb(skb);
-		break;
-	}
-=======
 	skb = tcp_recv_skb(sk, seq, &offset);
 	if (!skb)
 		return 0;
@@ -1797,18 +1774,13 @@
 			++seq;
 	}
 	consume_skb(skb);
->>>>>>> 0db78532
 	WRITE_ONCE(tp->copied_seq, seq);
 
 	tcp_rcv_space_adjust(sk);
 
 	/* Clean up data we have read: This will do ACK frames. */
 	if (copied > 0)
-<<<<<<< HEAD
-		tcp_cleanup_rbuf(sk, copied);
-=======
 		__tcp_cleanup_rbuf(sk, copied);
->>>>>>> 0db78532
 
 	return copied;
 }
