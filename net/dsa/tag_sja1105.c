// SPDX-License-Identifier: GPL-2.0
/* Copyright (c) 2019, Vladimir Oltean <olteanv@gmail.com>
 */
#include <linux/if_vlan.h>
#include <linux/dsa/sja1105.h>
#include <linux/dsa/8021q.h>
#include <linux/skbuff.h>
#include <linux/packing.h>
#include "dsa_priv.h"

/* Is this a TX or an RX header? */
#define SJA1110_HEADER_HOST_TO_SWITCH		BIT(15)

/* RX header */
#define SJA1110_RX_HEADER_IS_METADATA		BIT(14)
#define SJA1110_RX_HEADER_HOST_ONLY		BIT(13)
#define SJA1110_RX_HEADER_HAS_TRAILER		BIT(12)

/* Trap-to-host format (no trailer present) */
#define SJA1110_RX_HEADER_SRC_PORT(x)		(((x) & GENMASK(7, 4)) >> 4)
#define SJA1110_RX_HEADER_SWITCH_ID(x)		((x) & GENMASK(3, 0))

/* Timestamp format (trailer present) */
#define SJA1110_RX_HEADER_TRAILER_POS(x)	((x) & GENMASK(11, 0))

#define SJA1110_RX_TRAILER_SWITCH_ID(x)		(((x) & GENMASK(7, 4)) >> 4)
#define SJA1110_RX_TRAILER_SRC_PORT(x)		((x) & GENMASK(3, 0))

/* Meta frame format (for 2-step TX timestamps) */
#define SJA1110_RX_HEADER_N_TS(x)		(((x) & GENMASK(8, 4)) >> 4)

/* TX header */
#define SJA1110_TX_HEADER_UPDATE_TC		BIT(14)
#define SJA1110_TX_HEADER_TAKE_TS		BIT(13)
#define SJA1110_TX_HEADER_TAKE_TS_CASC		BIT(12)
#define SJA1110_TX_HEADER_HAS_TRAILER		BIT(11)

/* Only valid if SJA1110_TX_HEADER_HAS_TRAILER is false */
#define SJA1110_TX_HEADER_PRIO(x)		(((x) << 7) & GENMASK(10, 7))
#define SJA1110_TX_HEADER_TSTAMP_ID(x)		((x) & GENMASK(7, 0))

/* Only valid if SJA1110_TX_HEADER_HAS_TRAILER is true */
#define SJA1110_TX_HEADER_TRAILER_POS(x)	((x) & GENMASK(10, 0))

#define SJA1110_TX_TRAILER_TSTAMP_ID(x)		(((x) << 24) & GENMASK(31, 24))
#define SJA1110_TX_TRAILER_PRIO(x)		(((x) << 21) & GENMASK(23, 21))
#define SJA1110_TX_TRAILER_SWITCHID(x)		(((x) << 12) & GENMASK(15, 12))
#define SJA1110_TX_TRAILER_DESTPORTS(x)		(((x) << 1) & GENMASK(11, 1))

#define SJA1110_META_TSTAMP_SIZE		10

#define SJA1110_HEADER_LEN			4
#define SJA1110_RX_TRAILER_LEN			13
#define SJA1110_TX_TRAILER_LEN			4
#define SJA1110_MAX_PADDING_LEN			15

enum sja1110_meta_tstamp {
	SJA1110_META_TSTAMP_TX = 0,
	SJA1110_META_TSTAMP_RX = 1,
};

/* Similar to is_link_local_ether_addr(hdr->h_dest) but also covers PTP */
static inline bool sja1105_is_link_local(const struct sk_buff *skb)
{
	const struct ethhdr *hdr = eth_hdr(skb);
	u64 dmac = ether_addr_to_u64(hdr->h_dest);

	if (ntohs(hdr->h_proto) == ETH_P_SJA1105_META)
		return false;
	if ((dmac & SJA1105_LINKLOCAL_FILTER_A_MASK) ==
		    SJA1105_LINKLOCAL_FILTER_A)
		return true;
	if ((dmac & SJA1105_LINKLOCAL_FILTER_B_MASK) ==
		    SJA1105_LINKLOCAL_FILTER_B)
		return true;
	return false;
}

struct sja1105_meta {
	u64 tstamp;
	u64 dmac_byte_4;
	u64 dmac_byte_3;
	u64 source_port;
	u64 switch_id;
};

static void sja1105_meta_unpack(const struct sk_buff *skb,
				struct sja1105_meta *meta)
{
	u8 *buf = skb_mac_header(skb) + ETH_HLEN;

	/* UM10944.pdf section 4.2.17 AVB Parameters:
	 * Structure of the meta-data follow-up frame.
	 * It is in network byte order, so there are no quirks
	 * while unpacking the meta frame.
	 *
	 * Also SJA1105 E/T only populates bits 23:0 of the timestamp
	 * whereas P/Q/R/S does 32 bits. Since the structure is the
	 * same and the E/T puts zeroes in the high-order byte, use
	 * a unified unpacking command for both device series.
	 */
	packing(buf,     &meta->tstamp,     31, 0, 4, UNPACK, 0);
	packing(buf + 4, &meta->dmac_byte_4, 7, 0, 1, UNPACK, 0);
	packing(buf + 5, &meta->dmac_byte_3, 7, 0, 1, UNPACK, 0);
	packing(buf + 6, &meta->source_port, 7, 0, 1, UNPACK, 0);
	packing(buf + 7, &meta->switch_id,   7, 0, 1, UNPACK, 0);
}

static inline bool sja1105_is_meta_frame(const struct sk_buff *skb)
{
	const struct ethhdr *hdr = eth_hdr(skb);
	u64 smac = ether_addr_to_u64(hdr->h_source);
	u64 dmac = ether_addr_to_u64(hdr->h_dest);

	if (smac != SJA1105_META_SMAC)
		return false;
	if (dmac != SJA1105_META_DMAC)
		return false;
	if (ntohs(hdr->h_proto) != ETH_P_SJA1105_META)
		return false;
	return true;
}

/* Calls sja1105_port_deferred_xmit in sja1105_main.c */
static struct sk_buff *sja1105_defer_xmit(struct dsa_port *dp,
					  struct sk_buff *skb)
{
	struct sja1105_port *sp = dp->priv;

	if (!dsa_port_is_sja1105(dp))
		return skb;

	/* Increase refcount so the kfree_skb in dsa_slave_xmit
	 * won't really free the packet.
	 */
	skb_queue_tail(&sp->xmit_queue, skb_get(skb));
	kthread_queue_work(sp->xmit_worker, &sp->xmit_work);

	return NULL;
}

/* Send VLAN tags with a TPID that blends in with whatever VLAN protocol a
 * bridge spanning ports of this switch might have.
 */
static u16 sja1105_xmit_tpid(struct dsa_port *dp)
{
	struct dsa_switch *ds = dp->ds;
	struct dsa_port *other_dp;
	u16 proto;

	/* Since VLAN awareness is global, then if this port is VLAN-unaware,
	 * all ports are. Use the VLAN-unaware TPID used for tag_8021q.
	 */
	if (!dsa_port_is_vlan_filtering(dp))
		return ETH_P_SJA1105;

	/* Port is VLAN-aware, so there is a bridge somewhere (a single one,
	 * we're sure about that). It may not be on this port though, so we
	 * need to find it.
	 */
<<<<<<< HEAD
	list_for_each_entry(other_dp, &ds->dst->ports, list) {
		if (other_dp->ds != ds)
			continue;

=======
	dsa_switch_for_each_port(other_dp, ds) {
>>>>>>> df0cc57e
		if (!other_dp->bridge_dev)
			continue;

		/* Error is returned only if CONFIG_BRIDGE_VLAN_FILTERING,
		 * which seems pointless to handle, as our port cannot become
		 * VLAN-aware in that case.
		 */
		br_vlan_get_proto(other_dp->bridge_dev, &proto);

		return proto;
	}

	WARN_ONCE(1, "Port is VLAN-aware but cannot find associated bridge!\n");

	return ETH_P_SJA1105;
}

static struct sk_buff *sja1105_imprecise_xmit(struct sk_buff *skb,
					      struct net_device *netdev)
{
	struct dsa_port *dp = dsa_slave_to_port(netdev);
	struct net_device *br = dp->bridge_dev;
	u16 tx_vid;

	/* If the port is under a VLAN-aware bridge, just slide the
	 * VLAN-tagged packet into the FDB and hope for the best.
	 * This works because we support a single VLAN-aware bridge
	 * across the entire dst, and its VLANs cannot be shared with
	 * any standalone port.
	 */
	if (br_vlan_enabled(br))
		return skb;

	/* If the port is under a VLAN-unaware bridge, use an imprecise
	 * TX VLAN that targets the bridge's entire broadcast domain,
	 * instead of just the specific port.
	 */
	tx_vid = dsa_8021q_bridge_tx_fwd_offload_vid(dp->bridge_num);

	return dsa_8021q_xmit(skb, netdev, sja1105_xmit_tpid(dp), tx_vid);
}

/* Transform untagged control packets into pvid-tagged control packets so that
 * all packets sent by this tagger are VLAN-tagged and we can configure the
 * switch to drop untagged packets coming from the DSA master.
 */
static struct sk_buff *sja1105_pvid_tag_control_pkt(struct dsa_port *dp,
						    struct sk_buff *skb, u8 pcp)
{
	__be16 xmit_tpid = htons(sja1105_xmit_tpid(dp));
	struct vlan_ethhdr *hdr;

	/* If VLAN tag is in hwaccel area, move it to the payload
	 * to deal with both cases uniformly and to ensure that
	 * the VLANs are added in the right order.
	 */
	if (unlikely(skb_vlan_tag_present(skb))) {
		skb = __vlan_hwaccel_push_inside(skb);
		if (!skb)
			return NULL;
	}

	hdr = (struct vlan_ethhdr *)skb_mac_header(skb);

	/* If skb is already VLAN-tagged, leave that VLAN ID in place */
	if (hdr->h_vlan_proto == xmit_tpid)
		return skb;

	return vlan_insert_tag(skb, xmit_tpid, (pcp << VLAN_PRIO_SHIFT) |
			       SJA1105_DEFAULT_VLAN);
}

static struct sk_buff *sja1105_xmit(struct sk_buff *skb,
				    struct net_device *netdev)
{
	struct dsa_port *dp = dsa_slave_to_port(netdev);
	u16 queue_mapping = skb_get_queue_mapping(skb);
	u8 pcp = netdev_txq_to_tc(netdev, queue_mapping);
	u16 tx_vid = dsa_tag_8021q_tx_vid(dp);

	if (skb->offload_fwd_mark)
		return sja1105_imprecise_xmit(skb, netdev);

	if (skb->offload_fwd_mark)
		return sja1105_imprecise_xmit(skb, netdev);

	/* Transmitting management traffic does not rely upon switch tagging,
	 * but instead SPI-installed management routes. Part 2 of this
	 * is the .port_deferred_xmit driver callback.
	 */
	if (unlikely(sja1105_is_link_local(skb))) {
		skb = sja1105_pvid_tag_control_pkt(dp, skb, pcp);
		if (!skb)
			return NULL;

		return sja1105_defer_xmit(dp, skb);
	}

	return dsa_8021q_xmit(skb, netdev, sja1105_xmit_tpid(dp),
			     ((pcp << VLAN_PRIO_SHIFT) | tx_vid));
}

static struct sk_buff *sja1110_xmit(struct sk_buff *skb,
				    struct net_device *netdev)
{
	struct sk_buff *clone = SJA1105_SKB_CB(skb)->clone;
	struct dsa_port *dp = dsa_slave_to_port(netdev);
<<<<<<< HEAD
	u16 tx_vid = dsa_8021q_tx_vid(dp->ds, dp->index);
	u16 queue_mapping = skb_get_queue_mapping(skb);
	u8 pcp = netdev_txq_to_tc(netdev, queue_mapping);
=======
	u16 queue_mapping = skb_get_queue_mapping(skb);
	u8 pcp = netdev_txq_to_tc(netdev, queue_mapping);
	u16 tx_vid = dsa_tag_8021q_tx_vid(dp);
>>>>>>> df0cc57e
	__be32 *tx_trailer;
	__be16 *tx_header;
	int trailer_pos;

	if (skb->offload_fwd_mark)
		return sja1105_imprecise_xmit(skb, netdev);

	/* Transmitting control packets is done using in-band control
	 * extensions, while data packets are transmitted using
	 * tag_8021q TX VLANs.
	 */
	if (likely(!sja1105_is_link_local(skb)))
		return dsa_8021q_xmit(skb, netdev, sja1105_xmit_tpid(dp),
				     ((pcp << VLAN_PRIO_SHIFT) | tx_vid));

	skb = sja1105_pvid_tag_control_pkt(dp, skb, pcp);
	if (!skb)
		return NULL;

	skb_push(skb, SJA1110_HEADER_LEN);

	dsa_alloc_etype_header(skb, SJA1110_HEADER_LEN);

	trailer_pos = skb->len;

	tx_header = dsa_etype_header_pos_tx(skb);
	tx_trailer = skb_put(skb, SJA1110_TX_TRAILER_LEN);

	tx_header[0] = htons(ETH_P_SJA1110);
	tx_header[1] = htons(SJA1110_HEADER_HOST_TO_SWITCH |
			     SJA1110_TX_HEADER_HAS_TRAILER |
			     SJA1110_TX_HEADER_TRAILER_POS(trailer_pos));
	*tx_trailer = cpu_to_be32(SJA1110_TX_TRAILER_PRIO(pcp) |
				  SJA1110_TX_TRAILER_SWITCHID(dp->ds->index) |
				  SJA1110_TX_TRAILER_DESTPORTS(BIT(dp->index)));
	if (clone) {
		u8 ts_id = SJA1105_SKB_CB(clone)->ts_id;

		tx_header[1] |= htons(SJA1110_TX_HEADER_TAKE_TS);
		*tx_trailer |= cpu_to_be32(SJA1110_TX_TRAILER_TSTAMP_ID(ts_id));
	}

	return skb;
}

static void sja1105_transfer_meta(struct sk_buff *skb,
				  const struct sja1105_meta *meta)
{
	struct ethhdr *hdr = eth_hdr(skb);

	hdr->h_dest[3] = meta->dmac_byte_3;
	hdr->h_dest[4] = meta->dmac_byte_4;
	SJA1105_SKB_CB(skb)->tstamp = meta->tstamp;
}

/* This is a simple state machine which follows the hardware mechanism of
 * generating RX timestamps:
 *
 * After each timestampable skb (all traffic for which send_meta1 and
 * send_meta0 is true, aka all MAC-filtered link-local traffic) a meta frame
 * containing a partial timestamp is immediately generated by the switch and
 * sent as a follow-up to the link-local frame on the CPU port.
 *
 * The meta frames have no unique identifier (such as sequence number) by which
 * one may pair them to the correct timestampable frame.
 * Instead, the switch has internal logic that ensures no frames are sent on
 * the CPU port between a link-local timestampable frame and its corresponding
 * meta follow-up. It also ensures strict ordering between ports (lower ports
 * have higher priority towards the CPU port). For this reason, a per-port
 * data structure is not needed/desirable.
 *
 * This function pairs the link-local frame with its partial timestamp from the
 * meta follow-up frame. The full timestamp will be reconstructed later in a
 * work queue.
 */
static struct sk_buff
*sja1105_rcv_meta_state_machine(struct sk_buff *skb,
				struct sja1105_meta *meta,
				bool is_link_local,
				bool is_meta)
{
	/* Step 1: A timestampable frame was received.
	 * Buffer it until we get its meta frame.
	 */
	if (is_link_local) {
		struct dsa_port *dp = dsa_slave_to_port(skb->dev);
		struct sja1105_port *sp = dp->priv;

		if (unlikely(!dsa_port_is_sja1105(dp)))
			return skb;

		if (!test_bit(SJA1105_HWTS_RX_EN, &sp->data->state))
			/* Do normal processing. */
			return skb;

		spin_lock(&sp->data->meta_lock);
		/* Was this a link-local frame instead of the meta
		 * that we were expecting?
		 */
		if (sp->data->stampable_skb) {
			dev_err_ratelimited(dp->ds->dev,
					    "Expected meta frame, is %12llx "
					    "in the DSA master multicast filter?\n",
					    SJA1105_META_DMAC);
			kfree_skb(sp->data->stampable_skb);
		}

		/* Hold a reference to avoid dsa_switch_rcv
		 * from freeing the skb.
		 */
		sp->data->stampable_skb = skb_get(skb);
		spin_unlock(&sp->data->meta_lock);

		/* Tell DSA we got nothing */
		return NULL;

	/* Step 2: The meta frame arrived.
	 * Time to take the stampable skb out of the closet, annotate it
	 * with the partial timestamp, and pretend that we received it
	 * just now (basically masquerade the buffered frame as the meta
	 * frame, which serves no further purpose).
	 */
	} else if (is_meta) {
		struct dsa_port *dp = dsa_slave_to_port(skb->dev);
		struct sja1105_port *sp = dp->priv;
		struct sk_buff *stampable_skb;

		if (unlikely(!dsa_port_is_sja1105(dp)))
			return skb;

		/* Drop the meta frame if we're not in the right state
		 * to process it.
		 */
		if (!test_bit(SJA1105_HWTS_RX_EN, &sp->data->state))
			return NULL;

		spin_lock(&sp->data->meta_lock);

		stampable_skb = sp->data->stampable_skb;
		sp->data->stampable_skb = NULL;

		/* Was this a meta frame instead of the link-local
		 * that we were expecting?
		 */
		if (!stampable_skb) {
			dev_err_ratelimited(dp->ds->dev,
					    "Unexpected meta frame\n");
			spin_unlock(&sp->data->meta_lock);
			return NULL;
		}

		if (stampable_skb->dev != skb->dev) {
			dev_err_ratelimited(dp->ds->dev,
					    "Meta frame on wrong port\n");
			spin_unlock(&sp->data->meta_lock);
			return NULL;
		}

		/* Free the meta frame and give DSA the buffered stampable_skb
		 * for further processing up the network stack.
		 */
		kfree_skb(skb);
		skb = stampable_skb;
		sja1105_transfer_meta(skb, meta);

		spin_unlock(&sp->data->meta_lock);
	}

	return skb;
}

static bool sja1105_skb_has_tag_8021q(const struct sk_buff *skb)
{
	u16 tpid = ntohs(eth_hdr(skb)->h_proto);

	return tpid == ETH_P_SJA1105 || tpid == ETH_P_8021Q ||
	       skb_vlan_tag_present(skb);
}

static bool sja1110_skb_has_inband_control_extension(const struct sk_buff *skb)
{
	return ntohs(eth_hdr(skb)->h_proto) == ETH_P_SJA1110;
}

/* If the VLAN in the packet is a tag_8021q one, set @source_port and
 * @switch_id and strip the header. Otherwise set @vid and keep it in the
 * packet.
 */
static void sja1105_vlan_rcv(struct sk_buff *skb, int *source_port,
			     int *switch_id, u16 *vid)
{
	struct vlan_ethhdr *hdr = (struct vlan_ethhdr *)skb_mac_header(skb);
	u16 vlan_tci;

	if (skb_vlan_tag_present(skb))
		vlan_tci = skb_vlan_tag_get(skb);
	else
		vlan_tci = ntohs(hdr->h_vlan_TCI);
<<<<<<< HEAD

	if (vid_is_dsa_8021q_rxvlan(vlan_tci & VLAN_VID_MASK))
		return dsa_8021q_rcv(skb, source_port, switch_id);

=======

	if (vid_is_dsa_8021q_rxvlan(vlan_tci & VLAN_VID_MASK))
		return dsa_8021q_rcv(skb, source_port, switch_id);

>>>>>>> df0cc57e
	/* Try our best with imprecise RX */
	*vid = vlan_tci & VLAN_VID_MASK;
}

static struct sk_buff *sja1105_rcv(struct sk_buff *skb,
				   struct net_device *netdev)
{
	int source_port = -1, switch_id = -1;
	struct sja1105_meta meta = {0};
	struct ethhdr *hdr;
	bool is_link_local;
	bool is_meta;
	u16 vid;

	hdr = eth_hdr(skb);
	is_link_local = sja1105_is_link_local(skb);
	is_meta = sja1105_is_meta_frame(skb);

	if (sja1105_skb_has_tag_8021q(skb)) {
		/* Normal traffic path. */
		sja1105_vlan_rcv(skb, &source_port, &switch_id, &vid);
	} else if (is_link_local) {
		/* Management traffic path. Switch embeds the switch ID and
		 * port ID into bytes of the destination MAC, courtesy of
		 * the incl_srcpt options.
		 */
		source_port = hdr->h_dest[3];
		switch_id = hdr->h_dest[4];
		/* Clear the DMAC bytes that were mangled by the switch */
		hdr->h_dest[3] = 0;
		hdr->h_dest[4] = 0;
	} else if (is_meta) {
		sja1105_meta_unpack(skb, &meta);
		source_port = meta.source_port;
		switch_id = meta.switch_id;
	} else {
		return NULL;
	}

	if (source_port == -1 || switch_id == -1)
		skb->dev = dsa_find_designated_bridge_port_by_vid(netdev, vid);
	else
		skb->dev = dsa_master_find_slave(netdev, switch_id, source_port);
	if (!skb->dev) {
		netdev_warn(netdev, "Couldn't decode source port\n");
		return NULL;
	}

	if (!is_link_local)
		dsa_default_offload_fwd_mark(skb);

	return sja1105_rcv_meta_state_machine(skb, &meta, is_link_local,
					      is_meta);
}

static void sja1110_process_meta_tstamp(struct dsa_switch *ds, int port,
					u8 ts_id, enum sja1110_meta_tstamp dir,
					u64 tstamp)
{
	struct sk_buff *skb, *skb_tmp, *skb_match = NULL;
	struct dsa_port *dp = dsa_to_port(ds, port);
	struct skb_shared_hwtstamps shwt = {0};
	struct sja1105_port *sp = dp->priv;

	if (!dsa_port_is_sja1105(dp))
		return;

	/* We don't care about RX timestamps on the CPU port */
	if (dir == SJA1110_META_TSTAMP_RX)
		return;

	spin_lock(&sp->data->skb_txtstamp_queue.lock);

	skb_queue_walk_safe(&sp->data->skb_txtstamp_queue, skb, skb_tmp) {
		if (SJA1105_SKB_CB(skb)->ts_id != ts_id)
			continue;

		__skb_unlink(skb, &sp->data->skb_txtstamp_queue);
		skb_match = skb;

		break;
	}

	spin_unlock(&sp->data->skb_txtstamp_queue.lock);

	if (WARN_ON(!skb_match))
		return;

	shwt.hwtstamp = ns_to_ktime(sja1105_ticks_to_ns(tstamp));
	skb_complete_tx_timestamp(skb_match, &shwt);
}

static struct sk_buff *sja1110_rcv_meta(struct sk_buff *skb, u16 rx_header)
{
	u8 *buf = dsa_etype_header_pos_rx(skb) + SJA1110_HEADER_LEN;
	int switch_id = SJA1110_RX_HEADER_SWITCH_ID(rx_header);
	int n_ts = SJA1110_RX_HEADER_N_TS(rx_header);
	struct net_device *master = skb->dev;
	struct dsa_port *cpu_dp;
	struct dsa_switch *ds;
	int i;

	cpu_dp = master->dsa_ptr;
	ds = dsa_switch_find(cpu_dp->dst->index, switch_id);
	if (!ds) {
		net_err_ratelimited("%s: cannot find switch id %d\n",
				    master->name, switch_id);
		return NULL;
	}

	for (i = 0; i <= n_ts; i++) {
		u8 ts_id, source_port, dir;
		u64 tstamp;

		ts_id = buf[0];
		source_port = (buf[1] & GENMASK(7, 4)) >> 4;
		dir = (buf[1] & BIT(3)) >> 3;
		tstamp = be64_to_cpu(*(__be64 *)(buf + 2));

		sja1110_process_meta_tstamp(ds, source_port, ts_id, dir,
					    tstamp);

		buf += SJA1110_META_TSTAMP_SIZE;
	}

	/* Discard the meta frame, we've consumed the timestamps it contained */
	return NULL;
}

static struct sk_buff *sja1110_rcv_inband_control_extension(struct sk_buff *skb,
							    int *source_port,
							    int *switch_id,
							    bool *host_only)
{
	u16 rx_header;

	if (unlikely(!pskb_may_pull(skb, SJA1110_HEADER_LEN)))
		return NULL;

	/* skb->data points to skb_mac_header(skb) + ETH_HLEN, which is exactly
	 * what we need because the caller has checked the EtherType (which is
	 * located 2 bytes back) and we just need a pointer to the header that
	 * comes afterwards.
	 */
	rx_header = ntohs(*(__be16 *)skb->data);

	if (rx_header & SJA1110_RX_HEADER_HOST_ONLY)
		*host_only = true;

	if (rx_header & SJA1110_RX_HEADER_IS_METADATA)
		return sja1110_rcv_meta(skb, rx_header);

	/* Timestamp frame, we have a trailer */
	if (rx_header & SJA1110_RX_HEADER_HAS_TRAILER) {
		int start_of_padding = SJA1110_RX_HEADER_TRAILER_POS(rx_header);
		u8 *rx_trailer = skb_tail_pointer(skb) - SJA1110_RX_TRAILER_LEN;
		u64 *tstamp = &SJA1105_SKB_CB(skb)->tstamp;
		u8 last_byte = rx_trailer[12];

		/* The timestamp is unaligned, so we need to use packing()
		 * to get it
		 */
		packing(rx_trailer, tstamp, 63, 0, 8, UNPACK, 0);

		*source_port = SJA1110_RX_TRAILER_SRC_PORT(last_byte);
		*switch_id = SJA1110_RX_TRAILER_SWITCH_ID(last_byte);

		/* skb->len counts from skb->data, while start_of_padding
		 * counts from the destination MAC address. Right now skb->data
		 * is still as set by the DSA master, so to trim away the
		 * padding and trailer we need to account for the fact that
		 * skb->data points to skb_mac_header(skb) + ETH_HLEN.
		 */
		pskb_trim_rcsum(skb, start_of_padding - ETH_HLEN);
	/* Trap-to-host frame, no timestamp trailer */
	} else {
		*source_port = SJA1110_RX_HEADER_SRC_PORT(rx_header);
		*switch_id = SJA1110_RX_HEADER_SWITCH_ID(rx_header);
	}

	/* Advance skb->data past the DSA header */
	skb_pull_rcsum(skb, SJA1110_HEADER_LEN);

	dsa_strip_etype_header(skb, SJA1110_HEADER_LEN);

	/* With skb->data in its final place, update the MAC header
	 * so that eth_hdr() continues to works properly.
	 */
	skb_set_mac_header(skb, -ETH_HLEN);

	return skb;
}

static struct sk_buff *sja1110_rcv(struct sk_buff *skb,
				   struct net_device *netdev)
{
	int source_port = -1, switch_id = -1;
	bool host_only = false;
	u16 vid = 0;

	if (sja1110_skb_has_inband_control_extension(skb)) {
		skb = sja1110_rcv_inband_control_extension(skb, &source_port,
							   &switch_id,
							   &host_only);
		if (!skb)
			return NULL;
	}

	/* Packets with in-band control extensions might still have RX VLANs */
	if (likely(sja1105_skb_has_tag_8021q(skb)))
		sja1105_vlan_rcv(skb, &source_port, &switch_id, &vid);

	if (source_port == -1 || switch_id == -1)
		skb->dev = dsa_find_designated_bridge_port_by_vid(netdev, vid);
	else
		skb->dev = dsa_master_find_slave(netdev, switch_id, source_port);
	if (!skb->dev) {
		netdev_warn(netdev, "Couldn't decode source port\n");
		return NULL;
	}

	if (!host_only)
		dsa_default_offload_fwd_mark(skb);

	return skb;
}

static void sja1105_flow_dissect(const struct sk_buff *skb, __be16 *proto,
				 int *offset)
{
	/* No tag added for management frames, all ok */
	if (unlikely(sja1105_is_link_local(skb)))
		return;

	dsa_tag_generic_flow_dissect(skb, proto, offset);
}

static void sja1110_flow_dissect(const struct sk_buff *skb, __be16 *proto,
				 int *offset)
{
	/* Management frames have 2 DSA tags on RX, so the needed_headroom we
	 * declared is fine for the generic dissector adjustment procedure.
	 */
	if (unlikely(sja1105_is_link_local(skb)))
		return dsa_tag_generic_flow_dissect(skb, proto, offset);

	/* For the rest, there is a single DSA tag, the tag_8021q one */
	*offset = VLAN_HLEN;
	*proto = ((__be16 *)skb->data)[(VLAN_HLEN / 2) - 1];
}

static const struct dsa_device_ops sja1105_netdev_ops = {
	.name = "sja1105",
	.proto = DSA_TAG_PROTO_SJA1105,
	.xmit = sja1105_xmit,
	.rcv = sja1105_rcv,
	.needed_headroom = VLAN_HLEN,
	.flow_dissect = sja1105_flow_dissect,
	.promisc_on_master = true,
};

DSA_TAG_DRIVER(sja1105_netdev_ops);
MODULE_ALIAS_DSA_TAG_DRIVER(DSA_TAG_PROTO_SJA1105);

static const struct dsa_device_ops sja1110_netdev_ops = {
	.name = "sja1110",
	.proto = DSA_TAG_PROTO_SJA1110,
	.xmit = sja1110_xmit,
	.rcv = sja1110_rcv,
	.flow_dissect = sja1110_flow_dissect,
	.needed_headroom = SJA1110_HEADER_LEN + VLAN_HLEN,
	.needed_tailroom = SJA1110_RX_TRAILER_LEN + SJA1110_MAX_PADDING_LEN,
};

DSA_TAG_DRIVER(sja1110_netdev_ops);
MODULE_ALIAS_DSA_TAG_DRIVER(DSA_TAG_PROTO_SJA1110);

static struct dsa_tag_driver *sja1105_tag_driver_array[] = {
	&DSA_TAG_DRIVER_NAME(sja1105_netdev_ops),
	&DSA_TAG_DRIVER_NAME(sja1110_netdev_ops),
};

module_dsa_tag_drivers(sja1105_tag_driver_array);

MODULE_LICENSE("GPL v2");<|MERGE_RESOLUTION|>--- conflicted
+++ resolved
@@ -158,14 +158,7 @@
 	 * we're sure about that). It may not be on this port though, so we
 	 * need to find it.
 	 */
-<<<<<<< HEAD
-	list_for_each_entry(other_dp, &ds->dst->ports, list) {
-		if (other_dp->ds != ds)
-			continue;
-
-=======
 	dsa_switch_for_each_port(other_dp, ds) {
->>>>>>> df0cc57e
 		if (!other_dp->bridge_dev)
 			continue;
 
@@ -249,9 +242,6 @@
 	if (skb->offload_fwd_mark)
 		return sja1105_imprecise_xmit(skb, netdev);
 
-	if (skb->offload_fwd_mark)
-		return sja1105_imprecise_xmit(skb, netdev);
-
 	/* Transmitting management traffic does not rely upon switch tagging,
 	 * but instead SPI-installed management routes. Part 2 of this
 	 * is the .port_deferred_xmit driver callback.
@@ -273,15 +263,9 @@
 {
 	struct sk_buff *clone = SJA1105_SKB_CB(skb)->clone;
 	struct dsa_port *dp = dsa_slave_to_port(netdev);
-<<<<<<< HEAD
-	u16 tx_vid = dsa_8021q_tx_vid(dp->ds, dp->index);
-	u16 queue_mapping = skb_get_queue_mapping(skb);
-	u8 pcp = netdev_txq_to_tc(netdev, queue_mapping);
-=======
 	u16 queue_mapping = skb_get_queue_mapping(skb);
 	u8 pcp = netdev_txq_to_tc(netdev, queue_mapping);
 	u16 tx_vid = dsa_tag_8021q_tx_vid(dp);
->>>>>>> df0cc57e
 	__be32 *tx_trailer;
 	__be16 *tx_header;
 	int trailer_pos;
@@ -480,17 +464,10 @@
 		vlan_tci = skb_vlan_tag_get(skb);
 	else
 		vlan_tci = ntohs(hdr->h_vlan_TCI);
-<<<<<<< HEAD
 
 	if (vid_is_dsa_8021q_rxvlan(vlan_tci & VLAN_VID_MASK))
 		return dsa_8021q_rcv(skb, source_port, switch_id);
 
-=======
-
-	if (vid_is_dsa_8021q_rxvlan(vlan_tci & VLAN_VID_MASK))
-		return dsa_8021q_rcv(skb, source_port, switch_id);
-
->>>>>>> df0cc57e
 	/* Try our best with imprecise RX */
 	*vid = vlan_tci & VLAN_VID_MASK;
 }
