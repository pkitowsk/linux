--- conflicted
+++ resolved
@@ -739,14 +739,11 @@
 			goto srcu_unlock;
 		}
 
-<<<<<<< HEAD
-=======
 		if (prefetch && !mr->umem->is_odp) {
 			ret = -EINVAL;
 			goto srcu_unlock;
 		}
 
->>>>>>> f617e5ff
 		if (!mr->umem->is_odp) {
 			mlx5_ib_dbg(dev, "skipping non ODP MR (lkey=0x%06x) in page fault handler.\n",
 				    key);
@@ -756,11 +753,7 @@
 			goto srcu_unlock;
 		}
 
-<<<<<<< HEAD
-		ret = pagefault_mr(dev, mr, io_virt, bcnt, bytes_mapped);
-=======
 		ret = pagefault_mr(dev, mr, io_virt, bcnt, bytes_mapped, flags);
->>>>>>> f617e5ff
 		if (ret < 0)
 			goto srcu_unlock;
 
