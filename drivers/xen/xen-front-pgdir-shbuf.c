// SPDX-License-Identifier: GPL-2.0 OR MIT

/*
 * Xen frontend/backend page directory based shared buffer
 * helper module.
 *
 * Copyright (C) 2018 EPAM Systems Inc.
 *
 * Author: Oleksandr Andrushchenko <oleksandr_andrushchenko@epam.com>
 */

#include <linux/module.h>
#include <linux/errno.h>
#include <linux/mm.h>

#include <asm/xen/hypervisor.h>
#include <xen/balloon.h>
#include <xen/xen.h>
#include <xen/xenbus.h>
#include <xen/interface/io/ring.h>

#include <xen/xen-front-pgdir-shbuf.h>

/**
 * This structure represents the structure of a shared page
 * that contains grant references to the pages of the shared
 * buffer. This structure is common to many Xen para-virtualized
 * protocols at include/xen/interface/io/
 */
struct xen_page_directory {
	grant_ref_t gref_dir_next_page;
#define XEN_GREF_LIST_END	0
	grant_ref_t gref[1]; /* Variable length */
};

/**
 * Shared buffer ops which are differently implemented
 * depending on the allocation mode, e.g. if the buffer
 * is allocated by the corresponding backend or frontend.
 * Some of the operations.
 */
struct xen_front_pgdir_shbuf_ops {
	/*
	 * Calculate number of grefs required to handle this buffer,
	 * e.g. if grefs are required for page directory only or the buffer
	 * pages as well.
	 */
	void (*calc_num_grefs)(struct xen_front_pgdir_shbuf *buf);

	/* Fill page directory according to para-virtual display protocol. */
	void (*fill_page_dir)(struct xen_front_pgdir_shbuf *buf);

	/* Claim grant references for the pages of the buffer. */
	int (*grant_refs_for_buffer)(struct xen_front_pgdir_shbuf *buf,
				     grant_ref_t *priv_gref_head, int gref_idx);

	/* Map grant references of the buffer. */
	int (*map)(struct xen_front_pgdir_shbuf *buf);

	/* Unmap grant references of the buffer. */
	int (*unmap)(struct xen_front_pgdir_shbuf *buf);
};

/**
 * Get granted reference to the very first page of the
 * page directory. Usually this is passed to the backend,
 * so it can find/fill the grant references to the buffer's
 * pages.
 *
 * \param buf shared buffer which page directory is of interest.
 * \return granted reference to the very first page of the
 * page directory.
 */
grant_ref_t
xen_front_pgdir_shbuf_get_dir_start(struct xen_front_pgdir_shbuf *buf)
{
	if (!buf->grefs)
		return INVALID_GRANT_REF;

	return buf->grefs[0];
}
EXPORT_SYMBOL_GPL(xen_front_pgdir_shbuf_get_dir_start);

/**
 * Map granted references of the shared buffer.
 *
 * Depending on the shared buffer mode of allocation
 * (be_alloc flag) this can either do nothing (for buffers
 * shared by the frontend itself) or map the provided granted
 * references onto the backing storage (buf->pages).
 *
 * \param buf shared buffer which grants to be maped.
 * \return zero on success or a negative number on failure.
 */
int xen_front_pgdir_shbuf_map(struct xen_front_pgdir_shbuf *buf)
{
	if (buf->ops && buf->ops->map)
		return buf->ops->map(buf);

	/* No need to map own grant references. */
	return 0;
}
EXPORT_SYMBOL_GPL(xen_front_pgdir_shbuf_map);

/**
 * Unmap granted references of the shared buffer.
 *
 * Depending on the shared buffer mode of allocation
 * (be_alloc flag) this can either do nothing (for buffers
 * shared by the frontend itself) or unmap the provided granted
 * references.
 *
 * \param buf shared buffer which grants to be unmaped.
 * \return zero on success or a negative number on failure.
 */
int xen_front_pgdir_shbuf_unmap(struct xen_front_pgdir_shbuf *buf)
{
	if (buf->ops && buf->ops->unmap)
		return buf->ops->unmap(buf);

	/* No need to unmap own grant references. */
	return 0;
}
EXPORT_SYMBOL_GPL(xen_front_pgdir_shbuf_unmap);

/**
 * Free all the resources of the shared buffer.
 *
 * \param buf shared buffer which resources to be freed.
 */
void xen_front_pgdir_shbuf_free(struct xen_front_pgdir_shbuf *buf)
{
	if (buf->grefs) {
		int i;

		for (i = 0; i < buf->num_grefs; i++)
<<<<<<< HEAD
			if (buf->grefs[i] != GRANT_INVALID_REF)
				gnttab_end_foreign_access(buf->grefs[i], 0UL);
=======
			if (buf->grefs[i] != INVALID_GRANT_REF)
				gnttab_end_foreign_access(buf->grefs[i], NULL);
>>>>>>> 88084a3d
	}
	kfree(buf->grefs);
	kfree(buf->directory);
}
EXPORT_SYMBOL_GPL(xen_front_pgdir_shbuf_free);

/*
 * Number of grefs a page can hold with respect to the
 * struct xen_page_directory header.
 */
#define XEN_NUM_GREFS_PER_PAGE ((PAGE_SIZE - \
				 offsetof(struct xen_page_directory, \
					  gref)) / sizeof(grant_ref_t))

/**
 * Get the number of pages the page directory consumes itself.
 *
 * \param buf shared buffer.
 */
static int get_num_pages_dir(struct xen_front_pgdir_shbuf *buf)
{
	return DIV_ROUND_UP(buf->num_pages, XEN_NUM_GREFS_PER_PAGE);
}

/**
 * Calculate the number of grant references needed to share the buffer
 * and its pages when backend allocates the buffer.
 *
 * \param buf shared buffer.
 */
static void backend_calc_num_grefs(struct xen_front_pgdir_shbuf *buf)
{
	/* Only for pages the page directory consumes itself. */
	buf->num_grefs = get_num_pages_dir(buf);
}

/**
 * Calculate the number of grant references needed to share the buffer
 * and its pages when frontend allocates the buffer.
 *
 * \param buf shared buffer.
 */
static void guest_calc_num_grefs(struct xen_front_pgdir_shbuf *buf)
{
	/*
	 * Number of pages the page directory consumes itself
	 * plus grefs for the buffer pages.
	 */
	buf->num_grefs = get_num_pages_dir(buf) + buf->num_pages;
}

#define xen_page_to_vaddr(page) \
	((uintptr_t)pfn_to_kaddr(page_to_xen_pfn(page)))

/**
 * Unmap the buffer previously mapped with grant references
 * provided by the backend.
 *
 * \param buf shared buffer.
 * \return zero on success or a negative number on failure.
 */
static int backend_unmap(struct xen_front_pgdir_shbuf *buf)
{
	struct gnttab_unmap_grant_ref *unmap_ops;
	int i, ret;

	if (!buf->pages || !buf->backend_map_handles || !buf->grefs)
		return 0;

	unmap_ops = kcalloc(buf->num_pages, sizeof(*unmap_ops),
			    GFP_KERNEL);
	if (!unmap_ops)
		return -ENOMEM;

	for (i = 0; i < buf->num_pages; i++) {
		phys_addr_t addr;

		addr = xen_page_to_vaddr(buf->pages[i]);
		gnttab_set_unmap_op(&unmap_ops[i], addr, GNTMAP_host_map,
				    buf->backend_map_handles[i]);
	}

	ret = gnttab_unmap_refs(unmap_ops, NULL, buf->pages,
				buf->num_pages);

	for (i = 0; i < buf->num_pages; i++) {
		if (unlikely(unmap_ops[i].status != GNTST_okay))
			dev_err(&buf->xb_dev->dev,
				"Failed to unmap page %d: %d\n",
				i, unmap_ops[i].status);
	}

	if (ret)
		dev_err(&buf->xb_dev->dev,
			"Failed to unmap grant references, ret %d", ret);

	kfree(unmap_ops);
	kfree(buf->backend_map_handles);
	buf->backend_map_handles = NULL;
	return ret;
}

/**
 * Map the buffer with grant references provided by the backend.
 *
 * \param buf shared buffer.
 * \return zero on success or a negative number on failure.
 */
static int backend_map(struct xen_front_pgdir_shbuf *buf)
{
	struct gnttab_map_grant_ref *map_ops = NULL;
	unsigned char *ptr;
	int ret, cur_gref, cur_dir_page, cur_page, grefs_left;

	map_ops = kcalloc(buf->num_pages, sizeof(*map_ops), GFP_KERNEL);
	if (!map_ops)
		return -ENOMEM;

	buf->backend_map_handles = kcalloc(buf->num_pages,
					   sizeof(*buf->backend_map_handles),
					   GFP_KERNEL);
	if (!buf->backend_map_handles) {
		kfree(map_ops);
		return -ENOMEM;
	}

	/*
	 * Read page directory to get grefs from the backend: for external
	 * buffer we only allocate buf->grefs for the page directory,
	 * so buf->num_grefs has number of pages in the page directory itself.
	 */
	ptr = buf->directory;
	grefs_left = buf->num_pages;
	cur_page = 0;
	for (cur_dir_page = 0; cur_dir_page < buf->num_grefs; cur_dir_page++) {
		struct xen_page_directory *page_dir =
			(struct xen_page_directory *)ptr;
		int to_copy = XEN_NUM_GREFS_PER_PAGE;

		if (to_copy > grefs_left)
			to_copy = grefs_left;

		for (cur_gref = 0; cur_gref < to_copy; cur_gref++) {
			phys_addr_t addr;

			addr = xen_page_to_vaddr(buf->pages[cur_page]);
			gnttab_set_map_op(&map_ops[cur_page], addr,
					  GNTMAP_host_map,
					  page_dir->gref[cur_gref],
					  buf->xb_dev->otherend_id);
			cur_page++;
		}

		grefs_left -= to_copy;
		ptr += PAGE_SIZE;
	}
	ret = gnttab_map_refs(map_ops, NULL, buf->pages, buf->num_pages);

	/* Save handles even if error, so we can unmap. */
	for (cur_page = 0; cur_page < buf->num_pages; cur_page++) {
		if (likely(map_ops[cur_page].status == GNTST_okay)) {
			buf->backend_map_handles[cur_page] =
				map_ops[cur_page].handle;
		} else {
			buf->backend_map_handles[cur_page] =
				INVALID_GRANT_HANDLE;
			if (!ret)
				ret = -ENXIO;
			dev_err(&buf->xb_dev->dev,
				"Failed to map page %d: %d\n",
				cur_page, map_ops[cur_page].status);
		}
	}

	if (ret) {
		dev_err(&buf->xb_dev->dev,
			"Failed to map grant references, ret %d", ret);
		backend_unmap(buf);
	}

	kfree(map_ops);
	return ret;
}

/**
 * Fill page directory with grant references to the pages of the
 * page directory itself.
 *
 * The grant references to the buffer pages are provided by the
 * backend in this case.
 *
 * \param buf shared buffer.
 */
static void backend_fill_page_dir(struct xen_front_pgdir_shbuf *buf)
{
	struct xen_page_directory *page_dir;
	unsigned char *ptr;
	int i, num_pages_dir;

	ptr = buf->directory;
	num_pages_dir = get_num_pages_dir(buf);

	/* Fill only grefs for the page directory itself. */
	for (i = 0; i < num_pages_dir - 1; i++) {
		page_dir = (struct xen_page_directory *)ptr;

		page_dir->gref_dir_next_page = buf->grefs[i + 1];
		ptr += PAGE_SIZE;
	}
	/* Last page must say there is no more pages. */
	page_dir = (struct xen_page_directory *)ptr;
	page_dir->gref_dir_next_page = XEN_GREF_LIST_END;
}

/**
 * Fill page directory with grant references to the pages of the
 * page directory and the buffer we share with the backend.
 *
 * \param buf shared buffer.
 */
static void guest_fill_page_dir(struct xen_front_pgdir_shbuf *buf)
{
	unsigned char *ptr;
	int cur_gref, grefs_left, to_copy, i, num_pages_dir;

	ptr = buf->directory;
	num_pages_dir = get_num_pages_dir(buf);

	/*
	 * While copying, skip grefs at start, they are for pages
	 * granted for the page directory itself.
	 */
	cur_gref = num_pages_dir;
	grefs_left = buf->num_pages;
	for (i = 0; i < num_pages_dir; i++) {
		struct xen_page_directory *page_dir =
			(struct xen_page_directory *)ptr;

		if (grefs_left <= XEN_NUM_GREFS_PER_PAGE) {
			to_copy = grefs_left;
			page_dir->gref_dir_next_page = XEN_GREF_LIST_END;
		} else {
			to_copy = XEN_NUM_GREFS_PER_PAGE;
			page_dir->gref_dir_next_page = buf->grefs[i + 1];
		}
		memcpy(&page_dir->gref, &buf->grefs[cur_gref],
		       to_copy * sizeof(grant_ref_t));
		ptr += PAGE_SIZE;
		grefs_left -= to_copy;
		cur_gref += to_copy;
	}
}

/**
 * Grant references to the frontend's buffer pages.
 *
 * These will be shared with the backend, so it can
 * access the buffer's data.
 *
 * \param buf shared buffer.
 * \return zero on success or a negative number on failure.
 */
static int guest_grant_refs_for_buffer(struct xen_front_pgdir_shbuf *buf,
				       grant_ref_t *priv_gref_head,
				       int gref_idx)
{
	int i, cur_ref, otherend_id;

	otherend_id = buf->xb_dev->otherend_id;
	for (i = 0; i < buf->num_pages; i++) {
		cur_ref = gnttab_claim_grant_reference(priv_gref_head);
		if (cur_ref < 0)
			return cur_ref;

		gnttab_grant_foreign_access_ref(cur_ref, otherend_id,
						xen_page_to_gfn(buf->pages[i]),
						0);
		buf->grefs[gref_idx++] = cur_ref;
	}
	return 0;
}

/**
 * Grant all the references needed to share the buffer.
 *
 * Grant references to the page directory pages and, if
 * needed, also to the pages of the shared buffer data.
 *
 * \param buf shared buffer.
 * \return zero on success or a negative number on failure.
 */
static int grant_references(struct xen_front_pgdir_shbuf *buf)
{
	grant_ref_t priv_gref_head;
	int ret, i, j, cur_ref;
	int otherend_id, num_pages_dir;

	ret = gnttab_alloc_grant_references(buf->num_grefs, &priv_gref_head);
	if (ret < 0) {
		dev_err(&buf->xb_dev->dev,
			"Cannot allocate grant references\n");
		return ret;
	}

	otherend_id = buf->xb_dev->otherend_id;
	j = 0;
	num_pages_dir = get_num_pages_dir(buf);
	for (i = 0; i < num_pages_dir; i++) {
		unsigned long frame;

		cur_ref = gnttab_claim_grant_reference(&priv_gref_head);
		if (cur_ref < 0)
			return cur_ref;

		frame = xen_page_to_gfn(virt_to_page(buf->directory +
						     PAGE_SIZE * i));
		gnttab_grant_foreign_access_ref(cur_ref, otherend_id, frame, 0);
		buf->grefs[j++] = cur_ref;
	}

	if (buf->ops->grant_refs_for_buffer) {
		ret = buf->ops->grant_refs_for_buffer(buf, &priv_gref_head, j);
		if (ret)
			return ret;
	}

	gnttab_free_grant_references(priv_gref_head);
	return 0;
}

/**
 * Allocate all required structures to mange shared buffer.
 *
 * \param buf shared buffer.
 * \return zero on success or a negative number on failure.
 */
static int alloc_storage(struct xen_front_pgdir_shbuf *buf)
{
	buf->grefs = kcalloc(buf->num_grefs, sizeof(*buf->grefs), GFP_KERNEL);
	if (!buf->grefs)
		return -ENOMEM;

	buf->directory = kcalloc(get_num_pages_dir(buf), PAGE_SIZE, GFP_KERNEL);
	if (!buf->directory)
		return -ENOMEM;

	return 0;
}

/*
 * For backend allocated buffers we don't need grant_refs_for_buffer
 * as those grant references are allocated at backend side.
 */
static const struct xen_front_pgdir_shbuf_ops backend_ops = {
	.calc_num_grefs = backend_calc_num_grefs,
	.fill_page_dir = backend_fill_page_dir,
	.map = backend_map,
	.unmap = backend_unmap
};

/*
 * For locally granted references we do not need to map/unmap
 * the references.
 */
static const struct xen_front_pgdir_shbuf_ops local_ops = {
	.calc_num_grefs = guest_calc_num_grefs,
	.fill_page_dir = guest_fill_page_dir,
	.grant_refs_for_buffer = guest_grant_refs_for_buffer,
};

/**
 * Allocate a new instance of a shared buffer.
 *
 * \param cfg configuration to be used while allocating a new shared buffer.
 * \return zero on success or a negative number on failure.
 */
int xen_front_pgdir_shbuf_alloc(struct xen_front_pgdir_shbuf_cfg *cfg)
{
	struct xen_front_pgdir_shbuf *buf = cfg->pgdir;
	int ret;

	if (cfg->be_alloc)
		buf->ops = &backend_ops;
	else
		buf->ops = &local_ops;
	buf->xb_dev = cfg->xb_dev;
	buf->num_pages = cfg->num_pages;
	buf->pages = cfg->pages;

	buf->ops->calc_num_grefs(buf);

	ret = alloc_storage(buf);
	if (ret)
		goto fail;

	ret = grant_references(buf);
	if (ret)
		goto fail;

	buf->ops->fill_page_dir(buf);

	return 0;

fail:
	xen_front_pgdir_shbuf_free(buf);
	return ret;
}
EXPORT_SYMBOL_GPL(xen_front_pgdir_shbuf_alloc);

MODULE_DESCRIPTION("Xen frontend/backend page directory based "
		   "shared buffer handling");
MODULE_AUTHOR("Oleksandr Andrushchenko");
MODULE_LICENSE("GPL");<|MERGE_RESOLUTION|>--- conflicted
+++ resolved
@@ -134,13 +134,8 @@
 		int i;
 
 		for (i = 0; i < buf->num_grefs; i++)
-<<<<<<< HEAD
-			if (buf->grefs[i] != GRANT_INVALID_REF)
-				gnttab_end_foreign_access(buf->grefs[i], 0UL);
-=======
 			if (buf->grefs[i] != INVALID_GRANT_REF)
 				gnttab_end_foreign_access(buf->grefs[i], NULL);
->>>>>>> 88084a3d
 	}
 	kfree(buf->grefs);
 	kfree(buf->directory);
