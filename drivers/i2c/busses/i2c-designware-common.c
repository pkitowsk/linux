--- conflicted
+++ resolved
@@ -174,7 +174,6 @@
 		return PTR_ERR(dev->map);
 	}
 
-<<<<<<< HEAD
 	return 0;
 }
 
@@ -287,136 +286,6 @@
 }
 EXPORT_SYMBOL_GPL(i2c_dw_acpi_configure);
 
-void i2c_dw_acpi_adjust_bus_speed(struct device *device)
-{
-	struct dw_i2c_dev *dev = dev_get_drvdata(device);
-	struct i2c_timings *t = &dev->timings;
-	u32 acpi_speed;
-	int i;
-
-	acpi_speed = i2c_acpi_find_bus_speed(device);
-	/*
-	 * Some DSTDs use a non standard speed, round down to the lowest
-	 * standard speed.
-	 */
-	for (i = 0; i < ARRAY_SIZE(supported_speeds); i++) {
-		if (acpi_speed >= supported_speeds[i])
-			break;
-	}
-	acpi_speed = i < ARRAY_SIZE(supported_speeds) ? supported_speeds[i] : 0;
-=======
-	return 0;
-}
-
-static const u32 supported_speeds[] = {
-	I2C_MAX_HIGH_SPEED_MODE_FREQ,
-	I2C_MAX_FAST_MODE_PLUS_FREQ,
-	I2C_MAX_FAST_MODE_FREQ,
-	I2C_MAX_STANDARD_MODE_FREQ,
-};
-
-int i2c_dw_validate_speed(struct dw_i2c_dev *dev)
-{
-	struct i2c_timings *t = &dev->timings;
-	unsigned int i;
-
-	/*
-	 * Only standard mode at 100kHz, fast mode at 400kHz,
-	 * fast mode plus at 1MHz and high speed mode at 3.4MHz are supported.
-	 */
-	for (i = 0; i < ARRAY_SIZE(supported_speeds); i++) {
-		if (t->bus_freq_hz == supported_speeds[i])
-			return 0;
-	}
-
-	dev_err(dev->dev,
-		"%d Hz is unsupported, only 100kHz, 400kHz, 1MHz and 3.4MHz are supported\n",
-		t->bus_freq_hz);
-
-	return -EINVAL;
-}
-EXPORT_SYMBOL_GPL(i2c_dw_validate_speed);
-
-#ifdef CONFIG_ACPI
-
-#include <linux/dmi.h>
-
-/*
- * The HCNT/LCNT information coming from ACPI should be the most accurate
- * for given platform. However, some systems get it wrong. On such systems
- * we get better results by calculating those based on the input clock.
- */
-static const struct dmi_system_id i2c_dw_no_acpi_params[] = {
-	{
-		.ident = "Dell Inspiron 7348",
-		.matches = {
-			DMI_MATCH(DMI_SYS_VENDOR, "Dell Inc."),
-			DMI_MATCH(DMI_PRODUCT_NAME, "Inspiron 7348"),
-		},
-	},
-	{}
-};
-
-static void i2c_dw_acpi_params(struct device *device, char method[],
-			       u16 *hcnt, u16 *lcnt, u32 *sda_hold)
-{
-	struct acpi_buffer buf = { ACPI_ALLOCATE_BUFFER };
-	acpi_handle handle = ACPI_HANDLE(device);
-	union acpi_object *obj;
-
-	if (dmi_check_system(i2c_dw_no_acpi_params))
-		return;
-
-	if (ACPI_FAILURE(acpi_evaluate_object(handle, method, NULL, &buf)))
-		return;
-
-	obj = (union acpi_object *)buf.pointer;
-	if (obj->type == ACPI_TYPE_PACKAGE && obj->package.count == 3) {
-		const union acpi_object *objs = obj->package.elements;
-
-		*hcnt = (u16)objs[0].integer.value;
-		*lcnt = (u16)objs[1].integer.value;
-		*sda_hold = (u32)objs[2].integer.value;
-	}
-
-	kfree(buf.pointer);
-}
-
-int i2c_dw_acpi_configure(struct device *device)
-{
-	struct dw_i2c_dev *dev = dev_get_drvdata(device);
-	struct i2c_timings *t = &dev->timings;
-	u32 ss_ht = 0, fp_ht = 0, hs_ht = 0, fs_ht = 0;
-
-	/*
-	 * Try to get SDA hold time and *CNT values from an ACPI method for
-	 * selected speed modes.
-	 */
-	i2c_dw_acpi_params(device, "SSCN", &dev->ss_hcnt, &dev->ss_lcnt, &ss_ht);
-	i2c_dw_acpi_params(device, "FPCN", &dev->fp_hcnt, &dev->fp_lcnt, &fp_ht);
-	i2c_dw_acpi_params(device, "HSCN", &dev->hs_hcnt, &dev->hs_lcnt, &hs_ht);
-	i2c_dw_acpi_params(device, "FMCN", &dev->fs_hcnt, &dev->fs_lcnt, &fs_ht);
-
-	switch (t->bus_freq_hz) {
-	case I2C_MAX_STANDARD_MODE_FREQ:
-		dev->sda_hold_time = ss_ht;
-		break;
-	case I2C_MAX_FAST_MODE_PLUS_FREQ:
-		dev->sda_hold_time = fp_ht;
-		break;
-	case I2C_MAX_HIGH_SPEED_MODE_FREQ:
-		dev->sda_hold_time = hs_ht;
-		break;
-	case I2C_MAX_FAST_MODE_FREQ:
-	default:
-		dev->sda_hold_time = fs_ht;
-		break;
-	}
-
-	return 0;
-}
-EXPORT_SYMBOL_GPL(i2c_dw_acpi_configure);
-
 static u32 i2c_dw_acpi_round_bus_speed(struct device *device)
 {
 	u32 acpi_speed;
@@ -445,7 +314,6 @@
 {
 	u32 acpi_speed = i2c_dw_acpi_round_bus_speed(dev->dev);
 	struct i2c_timings *t = &dev->timings;
->>>>>>> 84569f32
 
 	/*
 	 * Find bus speed from the "clock-frequency" device property, ACPI
@@ -458,13 +326,7 @@
 	else
 		t->bus_freq_hz = I2C_MAX_FAST_MODE_FREQ;
 }
-<<<<<<< HEAD
-EXPORT_SYMBOL_GPL(i2c_dw_acpi_adjust_bus_speed);
-
-#endif	/* CONFIG_ACPI */
-=======
 EXPORT_SYMBOL_GPL(i2c_dw_adjust_bus_speed);
->>>>>>> 84569f32
 
 u32 i2c_dw_scl_hcnt(u32 ic_clk, u32 tSYMBOL, u32 tf, int cond, int offset)
 {
