--- conflicted
+++ resolved
@@ -430,14 +430,6 @@
 	}
 
 	src_offset = src->offset;
-<<<<<<< HEAD
-	src_mm = amdgpu_find_mm_node(src->mem, &src_offset);
-	src_node_size = (src_mm->size << PAGE_SHIFT) - src_offset;
-
-	dst_offset = dst->offset;
-	dst_mm = amdgpu_find_mm_node(dst->mem, &dst_offset);
-	dst_node_size = (dst_mm->size << PAGE_SHIFT) - dst_offset;
-=======
 	if (src->mem->mm_node) {
 		src_mm = amdgpu_find_mm_node(src->mem, &src_offset);
 		src_node_size = (src_mm->size << PAGE_SHIFT) - src_offset;
@@ -454,7 +446,6 @@
 		dst_mm = NULL;
 		dst_node_size = ULLONG_MAX;
 	}
->>>>>>> 947fcfea
 
 	mutex_lock(&adev->mman.gtt_window_lock);
 
@@ -2002,24 +1993,6 @@
 	if (r)
 		return r;
 
-<<<<<<< HEAD
-=======
-	/*
-	 * reserve TMR memory at the top of VRAM which holds
-	 * IP Discovery data and is protected by PSP.
-	 */
-	if (adev->discovery_tmr_size > 0) {
-		r = amdgpu_bo_create_kernel_at(adev,
-			adev->gmc.real_vram_size - adev->discovery_tmr_size,
-			adev->discovery_tmr_size,
-			AMDGPU_GEM_DOMAIN_VRAM,
-			&adev->discovery_memory,
-			NULL);
-		if (r)
-			return r;
-	}
-
->>>>>>> 947fcfea
 	DRM_INFO("amdgpu: %uM of VRAM memory ready\n",
 		 (unsigned) (adev->gmc.real_vram_size / (1024 * 1024)));
 
